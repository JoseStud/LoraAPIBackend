--- conflicted
+++ resolved
@@ -51,13 +51,7 @@
 *.sqlite3
 *.db
 
-<<<<<<< HEAD
-node_modules
 
-# Frontend build artifacts and caches
-coverage/
-.cache/
-=======
 # Node.js
 node_modules/
 npm-debug.log*
@@ -73,4 +67,3 @@
 dist/
 build/
 
->>>>>>> a3a08719
