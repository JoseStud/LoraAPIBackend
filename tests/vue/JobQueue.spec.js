import { mount } from '@vue/test-utils';
import { nextTick } from 'vue';

import JobQueue from '../../app/frontend/src/components/shared/JobQueue.vue';
import { useAppStore } from '../../app/frontend/src/stores/app';
import { useGenerationConnectionStore, useGenerationQueueStore } from '../../app/frontend/src/stores/generation';
import { useSettingsStore } from '../../app/frontend/src/stores/settings';

const serviceMocks = vi.hoisted(() => ({
  cancelGenerationJob: vi.fn(),
  fetchActiveGenerationJobs: vi.fn(),
  fetchSystemStatus: vi.fn(),
  useDashboardStatsApi: vi.fn(() => ({ fetchData: vi.fn() })),
  useSystemStatusApi: vi.fn(() => ({ fetchData: vi.fn() })),
}));

vi.mock('@/services', () => ({
  cancelGenerationJob: serviceMocks.cancelGenerationJob,
  fetchActiveGenerationJobs: serviceMocks.fetchActiveGenerationJobs,
<<<<<<< HEAD
  useDashboardStatsApi: vi.fn(() => ({ get: vi.fn() })),
  useSystemStatusApi: vi.fn(() => ({ get: vi.fn() })),
  DEFAULT_POLL_INTERVAL: 1000,
=======
  fetchSystemStatus: serviceMocks.fetchSystemStatus,
  useDashboardStatsApi: serviceMocks.useDashboardStatsApi,
  useSystemStatusApi: serviceMocks.useSystemStatusApi,
  DEFAULT_POLL_INTERVAL: 2500,
>>>>>>> d72ede15
}));

vi.mock('@/services/generation/generationService', () => ({
  cancelGenerationJob: serviceMocks.cancelGenerationJob,
  fetchActiveGenerationJobs: serviceMocks.fetchActiveGenerationJobs,
}));

const flush = async () => {
  await Promise.resolve();
  await nextTick();
  await new Promise((resolve) => setTimeout(resolve, 0));
  await nextTick();
};

let appStore;
let queueStore;
let connectionStore;
let removeJobSpy;
let updateJobSpy;

beforeEach(() => {
  vi.clearAllMocks();
  serviceMocks.cancelGenerationJob.mockResolvedValue({ success: true });
  serviceMocks.fetchActiveGenerationJobs.mockResolvedValue([]);

  appStore = useAppStore();
  appStore.$reset();
  queueStore = useGenerationQueueStore();
  queueStore.reset();
  connectionStore = useGenerationConnectionStore();
  connectionStore.reset();
  connectionStore.setQueueManagerActive(false);
  const settingsStore = useSettingsStore();
  settingsStore.setSettings({ backendUrl: '/api/v1' });
  removeJobSpy = vi.spyOn(queueStore, 'removeJob');
  updateJobSpy = vi.spyOn(queueStore, 'updateJob');
  global.window = {
    ...global.window,
    BACKEND_URL: ''
  };
});

describe('JobQueue.vue', () => {
  afterEach(() => {
    vi.restoreAllMocks();
  });

  it('renders empty state when no jobs are present', async () => {
    const wrapper = mount(JobQueue, { props: { disabled: true } });
    await flush();

    expect(wrapper.text()).toContain('Generation Queue');
    expect(wrapper.text()).toContain('No active generations');
    expect(wrapper.text()).toContain('Start a generation to see progress here');
    expect(wrapper.text()).toContain('0 active');

    wrapper.unmount();
  });

  it('renders jobs when they are present in the store', async () => {
    // Add mock jobs to the store
    queueStore.setJobs([
      {
        id: 'job1',
        name: 'Test Generation',
        status: 'processing',
        progress: 25,
        startTime: new Date('2023-01-01T10:00:00Z'),
        params: { width: 512, height: 512, steps: 20 },
        message: 'Processing...'
      },
      {
        id: 'job2',
        name: 'Another Job',
        status: 'completed',
        progress: 100,
        startTime: new Date('2023-01-01T09:30:00Z'),
        params: { width: 768, height: 768, steps: 30 }
      }
    ]);

    const wrapper = mount(JobQueue, { props: { disabled: true } });
    await flush();

    expect(wrapper.text()).toContain('Test Generation');
    expect(wrapper.text()).toContain('Another Job');
    expect(wrapper.text()).toContain('512x512 • 20 steps');
    expect(wrapper.text()).toContain('768x768 • 30 steps');
    expect(wrapper.text()).toContain('processing');
    expect(wrapper.text()).toContain('completed');
    expect(wrapper.text()).toContain('25%');
    expect(wrapper.text()).toContain('100%');
    expect(wrapper.text()).toContain('Processing...');
    expect(wrapper.text()).toContain('2 active');

    wrapper.unmount();
  });

  it('applies correct status color classes', async () => {
    queueStore.setJobs([
      { id: 'job1', status: 'processing', startTime: new Date() },
      { id: 'job2', status: 'queued', startTime: new Date() },
      { id: 'job3', status: 'completed', startTime: new Date() },
      { id: 'job4', status: 'failed', startTime: new Date() }
    ]);

    const wrapper = mount(JobQueue, { props: { disabled: true } });
    await flush();

    // Check for status-specific CSS classes
    expect(wrapper.html()).toContain('text-blue-600'); // processing
    expect(wrapper.html()).toContain('text-yellow-600'); // queued
    expect(wrapper.html()).toContain('text-green-600'); // completed
    expect(wrapper.html()).toContain('text-red-600'); // failed

    wrapper.unmount();
  });

  it('shows cancel button only for running/starting jobs', async () => {
    queueStore.setJobs([
      { id: 'job1', status: 'processing', startTime: new Date() },
      { id: 'job2', status: 'queued', startTime: new Date() },
      { id: 'job3', status: 'completed', startTime: new Date() },
      { id: 'job4', status: 'failed', startTime: new Date() }
    ]);

    const wrapper = mount(JobQueue, { props: { disabled: true } });
    await flush();

    // Should have 2 cancel buttons (for processing and queued jobs)
    const cancelButtons = wrapper.findAll('button[type="button"]').filter(btn => 
      btn.element.innerHTML.includes('M6 18L18 6M6 6l12 12')
    );
    
    expect(cancelButtons).toHaveLength(2);

    wrapper.unmount();
  });

  it('handles job cancellation with id fallback when jobId is missing', async () => {
    serviceMocks.cancelGenerationJob.mockResolvedValueOnce({ success: true });

    queueStore.setJobs([
      {
        id: 'job1',
        // No jobId property, should fallback to id
        status: 'processing',
        startTime: new Date()
      }
    ]);

    const wrapper = mount(JobQueue, { props: { disabled: true } });
    await flush();

    // Simulate cancel action
    await wrapper.vm.handleCancelJob('job1');
    await flush();

    // Should use the job.id when jobId is not available
    expect(serviceMocks.cancelGenerationJob).toHaveBeenCalledWith('job1', '/api/v1');
    expect(removeJobSpy).toHaveBeenCalledWith('job1');

    wrapper.unmount();
  });

  it('calls cancelJob when cancel button is clicked', async () => {
    serviceMocks.cancelGenerationJob.mockResolvedValueOnce({ success: true });

    queueStore.setJobs([
      {
        id: 'job1',
        jobId: 'backend-job-1',
        status: 'processing',
        startTime: new Date()
      }
    ]);

    const wrapper = mount(JobQueue);
    await flush();

    // Find cancel button by looking for SVG with specific path
    const cancelButtons = wrapper.findAll('button').filter(btn => 
      btn.element.innerHTML.includes('M6 18L18 6M6 6l12 12')
    );
    
    expect(cancelButtons).toHaveLength(1);
    
    // Simulate click by calling the handler directly
    await wrapper.vm.handleCancelJob('job1');
    await flush();

    // Should try generation endpoint first
    expect(serviceMocks.cancelGenerationJob).toHaveBeenCalledWith('backend-job-1', '/api/v1');
    expect(removeJobSpy).toHaveBeenCalledWith('job1');
    expect(appStore.toastMessage).toBe('Job cancelled');
    expect(appStore.toastType).toBe('info');
    expect(appStore.toastVisible).toBe(true);

    wrapper.unmount();
  });

  it('derives disabled state from the manager flag when not provided', async () => {
    connectionStore.setQueueManagerActive(true);

    const wrapper = mount(JobQueue);
    await flush();

    expect(serviceMocks.fetchActiveGenerationJobs).not.toHaveBeenCalled();

    connectionStore.setQueueManagerActive(false);
    await flush();

    await flush();

    expect(serviceMocks.fetchActiveGenerationJobs).toHaveBeenCalled();

    wrapper.unmount();
  });

  it('supports custom props', async () => {
    const wrapper = mount(JobQueue, {
      props: {
        title: 'Custom Title',
        emptyStateTitle: 'Custom Empty Title',
        emptyStateMessage: 'Custom empty message',
        showClearCompleted: true,
        showJobCount: false,
        disabled: true
      }
    });
    await flush();

    expect(wrapper.text()).toContain('Custom Title');
    expect(wrapper.text()).toContain('Custom Empty Title');
    expect(wrapper.text()).toContain('Custom empty message');
    expect(wrapper.text()).not.toContain('0 active'); // showJobCount: false

    wrapper.unmount();
  });

  it('shows and handles clear completed button when enabled', async () => {
    queueStore.setJobs([
      { id: 'job1', status: 'processing', startTime: new Date() },
      { id: 'job2', status: 'completed', startTime: new Date() },
      { id: 'job3', status: 'failed', startTime: new Date() }
    ]);

    const wrapper = mount(JobQueue, {
      props: {
        showClearCompleted: true,
        disabled: true
      }
    });
    await flush();

    // Find clear completed button 
    const clearButtons = wrapper.findAll('button').filter(btn => 
      btn.text().includes('Clear Completed')
    );
    expect(clearButtons).toHaveLength(1);

    // Call the handler directly to test functionality
    await wrapper.vm.handleClearCompleted();
    await flush();

    // Completed and failed jobs removed from store
    expect(queueStore.activeJobs).toHaveLength(1);
    expect(queueStore.activeJobs[0].id).toBe('job1');

    wrapper.unmount();
  });

  it('formats duration correctly', async () => {
    const now = new Date();
    const oneMinuteAgo = new Date(now.getTime() - 65000); // 65 seconds ago
    const oneHourAgo = new Date(now.getTime() - 3665000); // 1 hour, 1 minute, 5 seconds ago

    queueStore.setJobs([
      { id: 'job1', status: 'processing', startTime: oneMinuteAgo },
      { id: 'job2', status: 'processing', startTime: oneHourAgo }
    ]);

    const wrapper = mount(JobQueue, { props: { disabled: true } });
    await flush();

    // Check for duration formatting patterns
    expect(wrapper.text()).toMatch(/1m \d+s/); // 1 minute X seconds
    expect(wrapper.text()).toMatch(/1h \d+m/); // 1 hour X minutes

    wrapper.unmount();
  });

  it('handles API polling errors gracefully', async () => {
    serviceMocks.fetchActiveGenerationJobs.mockRejectedValueOnce(new Error('Network error'));
    
    const consoleDebugSpy = vi.spyOn(console, 'debug').mockImplementation(() => {});

    const wrapper = mount(JobQueue, {
      props: {
        pollingInterval: 100 // Fast polling for test
      }
    });
    await flush();

    // Wait for polling to trigger
    await new Promise(resolve => setTimeout(resolve, 150));

    // Should handle error gracefully and not crash
    expect(wrapper.isVisible()).toBe(true);
    
    consoleDebugSpy.mockRestore();
    wrapper.unmount();
  });
});<|MERGE_RESOLUTION|>--- conflicted
+++ resolved
@@ -17,16 +17,12 @@
 vi.mock('@/services', () => ({
   cancelGenerationJob: serviceMocks.cancelGenerationJob,
   fetchActiveGenerationJobs: serviceMocks.fetchActiveGenerationJobs,
-<<<<<<< HEAD
+
   useDashboardStatsApi: vi.fn(() => ({ get: vi.fn() })),
   useSystemStatusApi: vi.fn(() => ({ get: vi.fn() })),
   DEFAULT_POLL_INTERVAL: 1000,
-=======
-  fetchSystemStatus: serviceMocks.fetchSystemStatus,
-  useDashboardStatsApi: serviceMocks.useDashboardStatsApi,
-  useSystemStatusApi: serviceMocks.useSystemStatusApi,
-  DEFAULT_POLL_INTERVAL: 2500,
->>>>>>> d72ede15
+
+
 }));
 
 vi.mock('@/services/generation/generationService', () => ({
