"""Tests for the HTTP API, using FastAPI's TestClient and pytest fixtures."""
from unittest.mock import MagicMock

from fastapi.testclient import TestClient

from backend.core.dependencies import get_service_container
from backend.main import app as backend_app
from backend.schemas import SDNextGenerationResult
from backend.services import ServiceContainer
from backend.services.queue import QueueBackend


class RecordingQueueBackend(QueueBackend):
    """Queue backend that records enqueue calls for assertions."""

    def __init__(self) -> None:
        self.calls = []

    def enqueue_delivery(self, job_id: str, *, background_tasks=None, **enqueue_kwargs):
        self.calls.append(
            {
                "job_id": job_id,
                "background_tasks": background_tasks,
                "enqueue_kwargs": enqueue_kwargs,
            }
        )


class FailingQueueBackend(QueueBackend):
    """Queue backend that always raises to force fallback usage."""

    def __init__(self) -> None:
        self.attempts = 0

    def enqueue_delivery(self, job_id: str, *, background_tasks=None, **enqueue_kwargs):
        self.attempts += 1
        raise RuntimeError("primary queue failed")


def _create_active_adapter(client: TestClient, mock_storage: MagicMock) -> None:
    """Helper to create and activate a test adapter."""

    mock_storage.exists.return_value = True
    import uuid

    name = "test-" + uuid.uuid4().hex
    data = {
        "name": name,
        "version": "v1",
        "file_path": "/fake/path",
        "weight": 1.0,
    }
    response = client.post("/api/v1/adapters", json=data)
    assert response.status_code == 201
    adapter_id = response.json()["adapter"]["id"]

    activate_response = client.post(f"/api/v1/adapters/{adapter_id}/activate")
    assert activate_response.status_code == 200

    return adapter_id


def test_health(client: TestClient):
    """Health endpoint returns ok."""
    r = client.get("/health")
    assert r.status_code == 200
    assert r.json()["status"] == "ok"


def test_frontend_settings_endpoint(client: TestClient):
    """Frontend settings endpoint exposes runtime configuration."""
    response = client.get("/frontend/settings")
    assert response.status_code == 200
    payload = response.json()
    assert "backendUrl" in payload
    assert payload["backendUrl"].endswith("/v1")


def test_adapter_lifecycle(client: TestClient, mock_storage: MagicMock):
    """Full adapter lifecycle: create, read, activate, compose, deactivate."""
    mock_storage.exists.return_value = True
    import uuid

    name = "t1-" + uuid.uuid4().hex
    data = {
        "name": name,
        "version": "v1",
        "tags": ["a"],
        "file_path": "/fake/path",
        "weight": 1.0,
    }
    r = client.post("/api/v1/adapters", json=data)
    assert r.status_code == 201
    adapter = r.json()["adapter"]
    aid = adapter["id"]

    r = client.get(f"/api/v1/adapters/{aid}")
    assert r.status_code == 200

    r = client.post(f"/api/v1/adapters/{aid}/activate")
    assert r.status_code == 200
    assert r.json()["adapter"]["active"] is True

    r = client.post("/api/v1/compose", json={"prefix": "start", "suffix": "end"})
    assert r.status_code == 200
    js = r.json()
    assert "prompt" in js
    assert "tokens" in js

    r = client.post(f"/api/v1/adapters/{aid}/deactivate")
    assert r.status_code == 200
    assert r.json()["adapter"]["active"] is False


def test_create_adapters_allows_same_name_with_different_versions(
    client: TestClient, mock_storage: MagicMock
):
    """Adapters may share a name as long as their versions differ."""

    mock_storage.exists.return_value = True
    import uuid

    base_name = "dup-" + uuid.uuid4().hex

    first = {
        "name": base_name,
        "version": "v1",
        "file_path": "/fake/path",
        "weight": 1.0,
    }
    r1 = client.post("/api/v1/adapters", json=first)
    assert r1.status_code == 201

    second = {**first, "version": "v2", "file_path": "/fake/path2"}
    r2 = client.post("/api/v1/adapters", json=second)
    assert r2.status_code == 201

    duplicate = {**first, "file_path": "/fake/path3"}
    r3 = client.post("/api/v1/adapters", json=duplicate)
    assert r3.status_code == 400
    body = r3.json()
    assert (
        body.get("detail") == "adapter with this name and version already exists"
        or body.get("title") == "adapter with this name and version already exists"
    )


def test_deliveries_enqueue(client: TestClient, mock_storage: MagicMock):
    """Compose with delivery should create a DeliveryJob and be retrievable."""
    mock_storage.exists.return_value = True
    import uuid

    name = "t2-" + uuid.uuid4().hex
    data = {
        "name": name,
        "version": "v1",
        "file_path": "/fake/path",
        "weight": 0.5,
    }
    r = client.post("/api/v1/adapters", json=data)
    assert r.status_code == 201
    aid = r.json()["adapter"]["id"]
    client.post(f"/api/v1/adapters/{aid}/activate")

    # compose with delivery -> should create a delivery job and return id
    payload = {"prefix": "p", "delivery": {"mode": "cli", "cli": {}}}
    r = client.post("/api/v1/compose", json=payload)
    assert r.status_code == 200
    js = r.json()
    assert js.get("delivery") and js["delivery"].get("id")
    did = js["delivery"]["id"]

    r = client.get(f"/api/v1/deliveries/{did}")
    assert r.status_code == 200
    dj = r.json()["delivery"]
    assert dj["id"] == did


<<<<<<< HEAD
def test_compose_uses_primary_queue_backend(
    client: TestClient,
    db_session,
    mock_storage: MagicMock,
):
    """Compose should enqueue via the configured primary queue backend."""

    _create_active_adapter(client, mock_storage)

    queue_backend = RecordingQueueBackend()

    def override_service_container():
        return ServiceContainer(
            db_session,
            queue_backend=queue_backend,
            fallback_queue_backend=None,
        )

    backend_app.dependency_overrides[get_service_container] = override_service_container
    try:
        response = client.post(
            "/api/v1/compose",
            json={"prefix": "p", "delivery": {"mode": "cli", "cli": {}}},
        )
    finally:
        backend_app.dependency_overrides.pop(get_service_container, None)

    assert response.status_code == 200
    body = response.json()
    assert body["delivery"]["id"]

    assert len(queue_backend.calls) == 1
    call = queue_backend.calls[0]
    assert call["job_id"] == body["delivery"]["id"]
    assert call["background_tasks"] is not None


def test_compose_falls_back_to_background_queue(
    client: TestClient,
    db_session,
    mock_storage: MagicMock,
):
    """Compose should fall back when the primary queue raises."""

    _create_active_adapter(client, mock_storage)

    primary_queue = FailingQueueBackend()
    fallback_queue = RecordingQueueBackend()

    def override_service_container():
        return ServiceContainer(
            db_session,
            queue_backend=primary_queue,
            fallback_queue_backend=fallback_queue,
        )

    backend_app.dependency_overrides[get_service_container] = override_service_container
    try:
        response = client.post(
            "/api/v1/compose",
            json={"prefix": "p", "delivery": {"mode": "cli", "cli": {}}},
        )
    finally:
        backend_app.dependency_overrides.pop(get_service_container, None)

    assert response.status_code == 200
    body = response.json()
    assert body["delivery"]["id"]

    assert primary_queue.attempts == 1
    assert len(fallback_queue.calls) == 1
    call = fallback_queue.calls[0]
    assert call["job_id"] == body["delivery"]["id"]
    assert call["background_tasks"] is not None

=======
def test_compose_sdnext_delivery(
    client: TestClient, mock_storage: MagicMock, monkeypatch
):
    """Compose endpoint should accept SDNext delivery configuration."""

    mock_storage.exists.return_value = True
    import uuid

    adapter_payload = {
        "name": "sdnext-" + uuid.uuid4().hex,
        "version": "v1",
        "file_path": "/fake/path",
        "weight": 0.75,
    }
    create_response = client.post("/api/v1/adapters", json=adapter_payload)
    assert create_response.status_code == 201
    adapter_id = create_response.json()["adapter"]["id"]
    activate_response = client.post(f"/api/v1/adapters/{adapter_id}/activate")
    assert activate_response.status_code == 200

    captured: dict[str, object] = {}

    def fake_sdnext(prompt: str, params: dict, job_id: str) -> None:
        captured["prompt"] = prompt
        captured["params"] = params
        captured["job_id"] = job_id

    monkeypatch.setattr("backend.api.v1.compose._deliver_sdnext", fake_sdnext)

    sdnext_config = {
        "generation_params": {
            "prompt": "seed prompt",
            "negative_prompt": "avoid",  # ensure optional field is respected
            "steps": 15,
            "sampler_name": "DPM++ 2M",
            "cfg_scale": 6.5,
            "width": 512,
            "height": 512,
            "seed": 1234,
            "batch_size": 1,
            "n_iter": 1,
            "denoising_strength": 0.35,
        },
        "mode": "deferred",
        "save_images": False,
        "return_format": "url",
    }

    payload = {
        "prefix": "generate with sdnext",
        "delivery": {
            "mode": "sdnext",
            "sdnext": sdnext_config,
        },
    }

    response = client.post("/api/v1/compose", json=payload)
    assert response.status_code == 200
    body = response.json()

    assert body.get("delivery") is not None
    delivery_info = body["delivery"]
    assert delivery_info.get("id")
    assert delivery_info.get("status") == "pending"

    assert captured  # background task captured the sdnext payload
    assert captured["job_id"] == delivery_info["id"]
    assert captured["params"] == sdnext_config
    assert "<lora:" in str(captured["prompt"])
>>>>>>> 4dd3093a

def test_generation_generate_request(client: TestClient, monkeypatch):
    """Generation endpoint should complete without duplicate parameter errors."""

    class DummyGenerationBackend:
        async def generate_image(self, prompt, params):
            assert params["generation_params"]["prompt"] == "test prompt"
            return SDNextGenerationResult(
                job_id="dummy-job",
                status="completed",
                images=["image-data"],
            )

    monkeypatch.setattr(
        "backend.services.generation.get_generation_backend",
        lambda backend_name: DummyGenerationBackend(),
    )

    payload = {
        "prompt": "test prompt",
        "steps": 5,
    }

    response = client.post("/api/v1/generation/generate", json=payload)

    assert response.status_code == 200
    body = response.json()
    assert body["status"] == "completed"<|MERGE_RESOLUTION|>--- conflicted
+++ resolved
@@ -176,7 +176,6 @@
     assert dj["id"] == did
 
 
-<<<<<<< HEAD
 def test_compose_uses_primary_queue_backend(
     client: TestClient,
     db_session,
@@ -252,7 +251,7 @@
     assert call["job_id"] == body["delivery"]["id"]
     assert call["background_tasks"] is not None
 
-=======
+
 def test_compose_sdnext_delivery(
     client: TestClient, mock_storage: MagicMock, monkeypatch
 ):
@@ -322,7 +321,7 @@
     assert captured["job_id"] == delivery_info["id"]
     assert captured["params"] == sdnext_config
     assert "<lora:" in str(captured["prompt"])
->>>>>>> 4dd3093a
+
 
 def test_generation_generate_request(client: TestClient, monkeypatch):
     """Generation endpoint should complete without duplicate parameter errors."""
