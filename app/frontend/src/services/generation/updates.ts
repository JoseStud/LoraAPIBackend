--- conflicted
+++ resolved
@@ -8,17 +8,14 @@
 } from './generationService';
 import { requestJson } from '@/services/apiClient';
 import { normalizeJobStatus } from '@/utils/status';
-<<<<<<< HEAD
+
 import { ensureArray } from './validation';
 import {
   GenerationJobStatusSchema,
   GenerationResultSchema,
   SystemStatusPayloadSchema,
 } from '@/schemas';
-=======
-import { SystemStatusPayloadSchema } from '@/schemas';
->>>>>>> 2e8b1984
-import type {
+
   GenerationCompleteMessage,
   GenerationErrorMessage,
   GenerationJob,
