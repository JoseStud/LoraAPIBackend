
<<<<<<< HEAD
import { useApi } from '@/composables/shared';
import { getFilenameFromContentDisposition, requestBlob } from '@/services/apiClient';
import { resolveGenerationRoute } from '@/services';
=======
import {
  getFilenameFromContentDisposition,
  performConfiguredRequest,
  requestBlob,
  requestConfiguredJson,
  type ApiRequestConfig,
  type ApiRequestInit,
} from '@/services/apiClient';
import { resolveGenerationRoute } from '@/services/generation/generationService';
>>>>>>> 94443b8c
import { sanitizeBackendBaseUrl } from '@/utils/backend';

import type {
  GenerationBulkDeleteRequest,
  GenerationBulkFavoriteRequest,
  GenerationDownloadMetadata,
  GenerationExportRequest,
  GenerationHistoryListPayload,
  GenerationHistoryListResponse,
  GenerationHistoryQuery,
  GenerationHistoryResult,
  GenerationHistoryStats,
  GenerationHistoryPayload,
  GenerationRatingUpdate,
} from '@/types';

const resolveHistoryEndpoint = (base: string, path: string): string =>
  resolveGenerationRoute(path, base);

const withSameOrigin = (init: ApiRequestInit = {}): ApiRequestInit => ({
  credentials: 'same-origin',
  ...init,
});

const createHistoryRequestConfig = (
  base: string,
  path: string,
  init: ApiRequestInit = {},
): ApiRequestConfig => ({
  target: resolveHistoryEndpoint(base, path),
  init: withSameOrigin(init),
});

const toStats = (stats?: GenerationHistoryStats | null): GenerationHistoryStats => ({
  total_results: stats?.total_results ?? 0,
  avg_rating: stats?.avg_rating ?? 0,
  total_favorites: stats?.total_favorites ?? 0,
  total_size: stats?.total_size ?? 0,
});

export interface ListResultsOutput {
  payload: GenerationHistoryListPayload | null;
  results: GenerationHistoryResult[];
  stats: GenerationHistoryStats;
  response: GenerationHistoryListResponse | null;
}

export interface ListResultsOptions {
  signal?: AbortSignal;
}

const toListOutput = (payload: GenerationHistoryListPayload | null): ListResultsOutput => {
  if (!payload) {
    return {
      payload: null,
      results: [],
      stats: toStats(),
      response: null,
    };
  }

  if (Array.isArray(payload)) {
    return {
      payload,
      results: payload,
      stats: toStats(),
      response: null,
    };
  }

  const response = payload ?? null;
  return {
    payload,
    results: Array.isArray(payload.results) ? payload.results : [],
    stats: toStats(payload.stats),
    response,
  };
};

export const buildHistoryQuery = (query: GenerationHistoryQuery = {}): string => {
  const params = new URLSearchParams();

  if (typeof query.page === 'number') {
    params.set('page', String(query.page));
  }

  if (typeof query.page_size === 'number') {
    params.set('page_size', String(query.page_size));
  }

  if (query.search) {
    params.set('search', query.search);
  }

  if (query.sort) {
    params.set('sort', query.sort);
  }

  if (typeof query.min_rating === 'number') {
    params.set('min_rating', String(query.min_rating));
  }

  if (typeof query.width === 'number') {
    params.set('width', String(query.width));
  }

  if (typeof query.height === 'number') {
    params.set('height', String(query.height));
  }

  if (query.start_date) {
    params.set('start_date', query.start_date);
  }

  if (query.end_date) {
    params.set('end_date', query.end_date);
  }

  for (const [key, value] of Object.entries(query)) {
    if (['page', 'page_size', 'search', 'sort', 'min_rating', 'width', 'height', 'start_date', 'end_date'].includes(key)) {
      continue;
    }
    if (value == null) {
      continue;
    }
    params.set(key, String(value));
  }

  const search = params.toString();
  return search ? `?${search}` : '';
};

export const listResults = async (
  baseUrl: string,
  query: GenerationHistoryQuery = {},
  options: ListResultsOptions = {},
): Promise<ListResultsOutput> => {
  const base = sanitizeBackendBaseUrl(baseUrl);
  const queryString = buildHistoryQuery(query);
  const targetUrl = resolveHistoryEndpoint(base, `/results${queryString}`);
  const result = await requestConfiguredJson<GenerationHistoryListPayload>(
    { target: targetUrl, init: withSameOrigin() },
    { signal: options.signal },
  );
  return toListOutput((result.data as GenerationHistoryListPayload | null) ?? null);
};

export const rateResult = async (
  baseUrl: string,
  resultId: GenerationHistoryResult['id'],
  rating: number,
): Promise<GenerationHistoryResult | null> => {
  const base = sanitizeBackendBaseUrl(baseUrl);
  const config = createHistoryRequestConfig(
    base,
    `/results/${encodeURIComponent(String(resultId))}/rating`,
    {
      headers: {
        'Content-Type': 'application/json',
      },
    },
  );
  const result = await requestConfiguredJson<GenerationHistoryResult | null>(config, {
    method: 'PUT',
    body: JSON.stringify({ rating } satisfies GenerationRatingUpdate),
  });
  return (result.data as GenerationHistoryResult | null) ?? null;
};

export const favoriteResult = async (
  baseUrl: string,
  resultId: GenerationHistoryResult['id'],
  isFavorite: boolean,
): Promise<GenerationHistoryResult | null> => {
  const base = sanitizeBackendBaseUrl(baseUrl);
  const config = createHistoryRequestConfig(
    base,
    `/results/${encodeURIComponent(String(resultId))}/favorite`,
    {
      headers: {
        'Content-Type': 'application/json',
      },
    },
  );
  const result = await requestConfiguredJson<GenerationHistoryResult | null>(config, {
    method: 'PUT',
    body: JSON.stringify({ is_favorite: isFavorite }),
  });
  return (result.data as GenerationHistoryResult | null) ?? null;
};

export const favoriteResults = async (
  baseUrl: string,
  payload: GenerationBulkFavoriteRequest,
): Promise<void> => {
  const base = sanitizeBackendBaseUrl(baseUrl);
  const config = createHistoryRequestConfig(base, '/results/bulk-favorite', {
    headers: {
      'Content-Type': 'application/json',
    },
  });
  await performConfiguredRequest<void>(config, {
    method: 'PUT',
    body: JSON.stringify(payload),
  });
};

export const deleteResult = async (
  baseUrl: string,
  resultId: GenerationHistoryResult['id'],
): Promise<void> => {
  const base = sanitizeBackendBaseUrl(baseUrl);
  const config = createHistoryRequestConfig(
    base,
    `/results/${encodeURIComponent(String(resultId))}`,
  );
  await performConfiguredRequest<void>(config, { method: 'DELETE' });
};

export const deleteResults = async (
  baseUrl: string,
  payload: GenerationBulkDeleteRequest,
): Promise<void> => {
  const base = sanitizeBackendBaseUrl(baseUrl);
  const config = createHistoryRequestConfig(base, '/results/bulk-delete', {
    headers: {
      'Content-Type': 'application/json',
    },
  });
  await performConfiguredRequest<void>(config, {
    method: 'DELETE',
    body: JSON.stringify(payload),
  });
};

const toDownloadMetadata = (
  blob: Blob,
  response: Response,
  fallbackName: string,
): GenerationDownloadMetadata => ({
  blob,
  filename:
    getFilenameFromContentDisposition(response.headers?.get('content-disposition')) ?? fallbackName,
  contentType: response.headers?.get('content-type'),
  size: blob.size,
});

export const exportResults = async (
  baseUrl: string,
  payload: GenerationExportRequest,
): Promise<GenerationDownloadMetadata> => {
  const base = sanitizeBackendBaseUrl(baseUrl);
  const { blob, response } = await requestBlob(
    resolveHistoryEndpoint(base, '/results/export'),
    {
      method: 'POST',
      credentials: 'same-origin',
      headers: { 'Content-Type': 'application/json' },
      body: JSON.stringify(payload),
    },
  );
  return toDownloadMetadata(blob, response, `generation-export-${Date.now()}.zip`);
};

export const downloadResult = async (
  baseUrl: string,
  resultId: GenerationHistoryResult['id'],
  fallbackName = `generation-${resultId}.png`,
): Promise<GenerationDownloadMetadata> => {
  const base = sanitizeBackendBaseUrl(baseUrl);
  const { blob, response } = await requestBlob(
    resolveHistoryEndpoint(base, `/results/${encodeURIComponent(String(resultId))}/download`),
    {
      method: 'GET',
      credentials: 'same-origin',
    },
  );
  return toDownloadMetadata(blob, response, fallbackName);
};

export const fetchGenerationHistory = async (
  baseUrl: string,
  query: GenerationHistoryQuery = {},
): Promise<GenerationHistoryPayload | null> => {
  const result = await listResults(baseUrl, query);
  return result.payload;
};<|MERGE_RESOLUTION|>--- conflicted
+++ resolved
@@ -1,9 +1,7 @@
 
-<<<<<<< HEAD
 import { useApi } from '@/composables/shared';
 import { getFilenameFromContentDisposition, requestBlob } from '@/services/apiClient';
-import { resolveGenerationRoute } from '@/services';
-=======
+
 import {
   getFilenameFromContentDisposition,
   performConfiguredRequest,
@@ -13,7 +11,7 @@
   type ApiRequestInit,
 } from '@/services/apiClient';
 import { resolveGenerationRoute } from '@/services/generation/generationService';
->>>>>>> 94443b8c
+
 import { sanitizeBackendBaseUrl } from '@/utils/backend';
 
 import type {
