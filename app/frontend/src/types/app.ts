--- conflicted
+++ resolved
@@ -3,7 +3,7 @@
  */
 
 import type { GeneratedNormalizedJobStatus } from '@/constants/generated/jobStatuses';
-<<<<<<< HEAD
+
 import type {
   RecommendationRuntimeStatus,
   SystemImporterStatus,
@@ -11,9 +11,9 @@
   SystemThresholds,
   SystemSdNextStatus,
 } from './system';
-=======
+
 import type { JsonObject } from './json';
->>>>>>> e64feeba
+
 
 export interface FrontendRuntimeSettings {
   backendUrl: string;
