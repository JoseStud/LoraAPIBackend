--- conflicted
+++ resolved
@@ -8,15 +8,8 @@
   GenerationResult,
   RecommendationResponse,
 } from '@/types';
-<<<<<<< HEAD
-import {
-  buildAdapterListQuery,
-  useDashboardStatsApi,
-  useSystemStatusApi,
-} from '@/services';
-=======
+
 import { buildAdapterListQuery } from '@/services/lora/loraService';
->>>>>>> 94443b8c
 import { resolveBackendUrl } from '@/utils/backend';
 
 export type DashboardStatsResponse = DashboardStatsSummary;
