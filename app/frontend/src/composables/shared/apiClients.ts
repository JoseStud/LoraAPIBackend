--- conflicted
+++ resolved
@@ -7,11 +7,9 @@
   GenerationResult,
   RecommendationResponse,
 } from '@/types';
-<<<<<<< HEAD
+
 import { useDashboardStatsApi, useSystemStatusApi } from '@/services/system';
-=======
-import { buildAdapterListQuery } from '@/services/lora/loraService';
->>>>>>> 94443b8c
+
 import { resolveBackendUrl } from '@/utils/backend';
 
 export type DashboardStatsResponse = DashboardStatsSummary;
@@ -34,8 +32,4 @@
   init: RequestInit = {},
 ) => useApi<GenerationResult[]>(url, withCredentials(init));
 
-<<<<<<< HEAD
-export { useDashboardStatsApi, useSystemStatusApi };
-=======
-export { buildAdapterListQuery, useAdapterListApi };
->>>>>>> 94443b8c
+export { useDashboardStatsApi, useSystemStatusApi };