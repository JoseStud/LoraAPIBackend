import { ref, type Ref } from 'vue';

import { ensureData } from '@/services/apiClient';
import { useBackendClient, type BackendClient } from '@/services';
import type { BackupCreateRequest, BackupHistoryItem } from '@/types';
import type { NotifyFn } from './useExportWorkflow';

interface UseBackupWorkflowOptions {
  notify: NotifyFn;
  backendClient?: BackendClient | null;
}

export interface UseBackupWorkflow {
  backupHistory: Ref<BackupHistoryItem[]>;
  initialize: () => Promise<void>;
  createFullBackup: () => Promise<void>;
  createQuickBackup: () => Promise<void>;
  scheduleBackup: () => void;
  downloadBackup: (backupId: string) => void;
  restoreBackup: (backupId: string) => void;
  deleteBackup: (backupId: string) => void;
}

export function useBackupWorkflow(options: UseBackupWorkflowOptions): UseBackupWorkflow {
  const { notify } = options;
  const backendClient = options.backendClient ?? useBackendClient();
  const history = ref<BackupHistoryItem[]>([]);

  const loadHistory = async () => {
    try {
<<<<<<< HEAD
      const response = await backendClient.getJson<
        BackupHistoryItem[] | { history?: BackupHistoryItem[] | null } | null
      >('/api/v1/backups/history');
      const data = response ?? null;
=======
      const data =
        (await backendClient.getJson<BackupHistoryItem[] | { history?: BackupHistoryItem[] }>(
          '/api/v1/backups/history',
        )) ?? null;
>>>>>>> 8761c4d0

      if (Array.isArray(data)) {
        history.value = data as BackupHistoryItem[];
      } else if (
        data &&
        typeof data === 'object' &&
        Array.isArray((data as { history?: BackupHistoryItem[] | null }).history)
      ) {
        history.value = (data as { history: BackupHistoryItem[] }).history;
      } else {
        history.value = [];
      }
    } catch (error) {
      if (import.meta.env.DEV) {
        console.error('Failed to load backup history:', error);
      }
      history.value = [];
    }
  };

  const createBackup = async (backupType: 'full' | 'quick', successMessage: string) => {
    try {
      const result =
        ensureData(
          await backendClient.postJson<{ backup_id?: string }, BackupCreateRequest>(
            '/api/v1/backup/create',
            { backup_type: backupType },
          ),
        )
        ?? null;
      const backupId = typeof result?.backup_id === 'string' ? result.backup_id : null;
      notify(backupId ? `${successMessage}: ${backupId}` : successMessage, 'success');
      await loadHistory();
    } catch (error) {
      const message = error instanceof Error ? error.message : 'Unknown error';
      notify(`Backup failed: ${message}`, 'error');
    }
  };

  const initialize = async () => {
    await loadHistory();
  };

  return {
    backupHistory: history,
    initialize,
    createFullBackup: () => createBackup('full', 'Full backup initiated'),
    createQuickBackup: () => createBackup('quick', 'Quick backup initiated'),
    scheduleBackup: () => {
      notify('Schedule backup functionality coming soon', 'info');
    },
    downloadBackup: (backupId: string) => {
      notify(`Download backup ${backupId} functionality coming soon`, 'info');
    },
    restoreBackup: (backupId: string) => {
      notify(`Restore backup ${backupId} functionality coming soon`, 'info');
    },
    deleteBackup: (backupId: string) => {
      notify(`Delete backup ${backupId} functionality coming soon`, 'info');
    }
  };
}<|MERGE_RESOLUTION|>--- conflicted
+++ resolved
@@ -28,17 +28,11 @@
 
   const loadHistory = async () => {
     try {
-<<<<<<< HEAD
+
       const response = await backendClient.getJson<
         BackupHistoryItem[] | { history?: BackupHistoryItem[] | null } | null
       >('/api/v1/backups/history');
       const data = response ?? null;
-=======
-      const data =
-        (await backendClient.getJson<BackupHistoryItem[] | { history?: BackupHistoryItem[] }>(
-          '/api/v1/backups/history',
-        )) ?? null;
->>>>>>> 8761c4d0
 
       if (Array.isArray(data)) {
         history.value = data as BackupHistoryItem[];
