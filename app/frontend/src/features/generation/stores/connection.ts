--- conflicted
+++ resolved
@@ -1,111 +1,8 @@
 import { useGenerationOrchestratorStore } from './useGenerationOrchestratorStore';
 
-<<<<<<< HEAD
 export { DEFAULT_SYSTEM_STATUS, createDefaultSystemStatus } from './useGenerationOrchestratorStore';
-=======
-import { generationPollingConfig } from '../config/polling';
-import type { SystemStatusPayload, SystemStatusState } from '@/types';
->>>>>>> ee29c075
+
 
 export type GenerationConnectionStore = ReturnType<typeof useGenerationConnectionStore>;
 
-<<<<<<< HEAD
-export const useGenerationConnectionStore = (): GenerationConnectionStore => useGenerationOrchestratorStore();
-=======
-export const createDefaultSystemStatus = (): SystemStatusState => ({
-  ...DEFAULT_SYSTEM_STATUS,
-});
-
-export const useGenerationConnectionStore = defineStore('generation-connection', () => {
-  const systemStatus = reactive<SystemStatusState>(createDefaultSystemStatus());
-  const isConnected = ref(false);
-  const pollIntervalMs = ref(generationPollingConfig.queueMs);
-  const systemStatusReady = ref(false);
-  const systemStatusLastUpdated = ref<Date | null>(null);
-  const systemStatusApiAvailable = ref(true);
-  const queueManagerActive = ref(false);
-
-  function setConnectionState(connected: boolean): void {
-    isConnected.value = connected;
-  }
-
-  function setPollInterval(interval: number): void {
-    const numeric = Math.floor(Number(interval));
-    pollIntervalMs.value = Number.isFinite(numeric) && numeric > 0
-      ? numeric
-      : generationPollingConfig.queueMs;
-  }
-
-  function updateSystemStatus(status: Partial<SystemStatusState>): void {
-    Object.assign(systemStatus, status);
-  }
-
-  function resetSystemStatus(): void {
-    Object.assign(systemStatus, createDefaultSystemStatus());
-    systemStatusReady.value = false;
-    systemStatusLastUpdated.value = null;
-    systemStatusApiAvailable.value = true;
-  }
-
-  function applySystemStatusPayload(payload: SystemStatusPayload | Partial<SystemStatusState>): void {
-    const {
-      metrics: _metrics,
-      message: _message,
-      updated_at: _updatedAt,
-      type: _type,
-      ...status
-    } = payload as Record<string, unknown>;
-    updateSystemStatus(status as Partial<SystemStatusState>);
-    const timestamp =
-      (payload as SystemStatusPayload).updated_at || (payload as SystemStatusPayload).last_updated || null;
-    const resolvedTimestamp = timestamp ? new Date(timestamp) : new Date();
-    systemStatusReady.value = true;
-    systemStatusApiAvailable.value = true;
-    systemStatusLastUpdated.value = resolvedTimestamp;
-  }
-
-  function markSystemStatusHydrated(date: Date | null = null): void {
-    systemStatusReady.value = true;
-    systemStatusApiAvailable.value = true;
-    systemStatusLastUpdated.value = date ?? new Date();
-  }
-
-  function markSystemStatusUnavailable(date: Date | null = null): void {
-    systemStatusReady.value = true;
-    systemStatusApiAvailable.value = false;
-    systemStatusLastUpdated.value = date ?? new Date();
-  }
-
-  function reset(): void {
-    resetSystemStatus();
-    isConnected.value = false;
-    pollIntervalMs.value = generationPollingConfig.queueMs;
-    queueManagerActive.value = false;
-  }
-
-  function setQueueManagerActive(active: boolean): void {
-    queueManagerActive.value = active;
-  }
-
-  return {
-    systemStatus,
-    isConnected,
-    pollIntervalMs,
-    systemStatusReady,
-    systemStatusLastUpdated,
-    systemStatusApiAvailable,
-    queueManagerActive,
-    setConnectionState,
-    setPollInterval,
-    updateSystemStatus,
-    resetSystemStatus,
-    applySystemStatusPayload,
-    markSystemStatusHydrated,
-    markSystemStatusUnavailable,
-    reset,
-    setQueueManagerActive,
-  };
-});
-
-export type GenerationConnectionStore = ReturnType<typeof useGenerationConnectionStore>;
->>>>>>> ee29c075
+export const useGenerationConnectionStore = (): GenerationConnectionStore => useGenerationOrchestratorStore();