import type { GenerationRequestPayload, GenerationStartResponse } from '@/types';

import type { GenerationJobView } from '../orchestrator/facade';
import type { GenerationOrchestratorStore } from '../stores/useGenerationOrchestratorStore';

const normalizeCommandError = (error: unknown): Error => {
  if (error instanceof Error) {
    return error;
  }

  if (typeof error === 'string' && error.trim()) {
    return new Error(error);
  }

  return new Error('Generation orchestrator command failed');
};

const wrapCommand = <Args extends unknown[], Result>(
  handler: (...args: Args) => Promise<Result> | Result,
): ((...args: Args) => Promise<Result>) => {
  return async (...args: Args): Promise<Result> => {
    try {
      return await Promise.resolve(handler(...args));
    } catch (error) {
      throw normalizeCommandError(error);
    }
  };
};

export interface OrchestratorCommandsOptions {
  getOrchestrator: () => GenerationOrchestratorStore;
}

export interface OrchestratorCommandsApi {
  loadSystemStatusData: () => Promise<void>;
  loadActiveJobsData: () => Promise<void>;
  loadRecentResultsData: (notifySuccess?: boolean) => Promise<void>;
  startGeneration: (payload: GenerationRequestPayload) => Promise<GenerationStartResponse>;
  cancelJob: (jobId: string) => Promise<void>;
  clearQueue: () => Promise<void>;
  deleteResult: (resultId: string | number) => Promise<void>;
  refreshResults: (notifySuccess?: boolean) => Promise<void>;
  canCancelJob: (job: GenerationJobView) => boolean;
  setHistoryLimit: (limit: number) => void;
  handleBackendUrlChange: () => Promise<void>;
}

export const useOrchestratorCommands = (
  options: OrchestratorCommandsOptions,
): OrchestratorCommandsApi => {
  const loadSystemStatusData = (): Promise<void> =>
    options.getOrchestrator().loadSystemStatusData();
  const loadActiveJobsData = (): Promise<void> => options.getOrchestrator().loadActiveJobsData();
  const loadRecentResultsData = (notifySuccess = false): Promise<void> =>
    options.getOrchestrator().loadRecentResults(notifySuccess);
  const startGeneration = (payload: GenerationRequestPayload): Promise<GenerationStartResponse> =>
    options.getOrchestrator().startGeneration(payload);

  const cancelJob = wrapCommand((jobId: string) => options.getOrchestrator().cancelJob(jobId));
  const clearQueue = wrapCommand(() => options.getOrchestrator().clearQueue());
  const deleteResult = wrapCommand((resultId: string | number) =>
    options.getOrchestrator().deleteResult(resultId),
  );
<<<<<<< HEAD
  const refreshResults = wrapCommand((notifySuccess: boolean | undefined = false) =>
=======
  const refreshResults = wrapCommand((notifySuccess: boolean = false) =>
>>>>>>> 45e063ca
    options.getOrchestrator().loadRecentResults(notifySuccess),
  );

  const canCancelJob = (job: GenerationJobView): boolean =>
    options.getOrchestrator().isJobCancellable(job);

  const setHistoryLimit = (limit: number): void => {
    options.getOrchestrator().setHistoryLimit(limit);
  };

  const handleBackendUrlChange = (): Promise<void> =>
    options.getOrchestrator().handleBackendUrlChange();

  return {
    loadSystemStatusData,
    loadActiveJobsData,
    loadRecentResultsData,
    startGeneration,
    cancelJob,
    clearQueue,
    deleteResult,
    refreshResults,
    canCancelJob,
    setHistoryLimit,
    handleBackendUrlChange,
  };
};
<|MERGE_RESOLUTION|>--- conflicted
+++ resolved
@@ -61,11 +61,9 @@
   const deleteResult = wrapCommand((resultId: string | number) =>
     options.getOrchestrator().deleteResult(resultId),
   );
-<<<<<<< HEAD
+
   const refreshResults = wrapCommand((notifySuccess: boolean | undefined = false) =>
-=======
-  const refreshResults = wrapCommand((notifySuccess: boolean = false) =>
->>>>>>> 45e063ca
+
     options.getOrchestrator().loadRecentResults(notifySuccess),
   );
 
