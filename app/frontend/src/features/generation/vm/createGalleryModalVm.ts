import { effectScope, onScopeDispose, readonly, ref, type Ref } from 'vue'

import type { GenerationResult } from '@/types'

type ModalReadonlyRef<T> = Readonly<Ref<T>>

export interface GenerationGalleryModalVm {
  isOpen: ModalReadonlyRef<boolean>
  selectedResult: ModalReadonlyRef<GenerationResult | null>
  open(result: GenerationResult): void
  close(): void
  dispose(): void
}

export const createGalleryModalVm = (): GenerationGalleryModalVm => {
  const scope = effectScope()

  const isOpen = ref(false)
  const selectedResult = ref<GenerationResult | null>(null)

  const isOpenReadonly = readonly(isOpen) as ModalReadonlyRef<boolean>
  const selectedResultReadonly = readonly(selectedResult) as ModalReadonlyRef<GenerationResult | null>

  const open = (result: GenerationResult): void => {
    selectedResult.value = result
    isOpen.value = true
  }

  const close = (): void => {
    isOpen.value = false
    selectedResult.value = null
  }

  const reset = (): void => {
    isOpen.value = false
    selectedResult.value = null
  }

  scope.run(() => {
    onScopeDispose(() => {
      reset()
    })
<<<<<<< HEAD
=======

    const isOpenReadonly = readonly(isOpen) as ReadonlyRef<boolean>
    const selectedResultReadonly =
      readonly(selectedResult) as ReadonlyRef<GenerationResult | null>

    return {
      isOpen: isOpenReadonly,
      selectedResult: selectedResultReadonly,
      open,
      close,
    }
>>>>>>> 45e063ca
  })

  const dispose = (): void => {
    scope.stop()
  }

  return {
    isOpen: isOpenReadonly,
    selectedResult: selectedResultReadonly,
    open,
    close,
    dispose,
  }
}<|MERGE_RESOLUTION|>--- conflicted
+++ resolved
@@ -40,20 +40,7 @@
     onScopeDispose(() => {
       reset()
     })
-<<<<<<< HEAD
-=======
 
-    const isOpenReadonly = readonly(isOpen) as ReadonlyRef<boolean>
-    const selectedResultReadonly =
-      readonly(selectedResult) as ReadonlyRef<GenerationResult | null>
-
-    return {
-      isOpen: isOpenReadonly,
-      selectedResult: selectedResultReadonly,
-      open,
-      close,
-    }
->>>>>>> 45e063ca
   })
 
   const dispose = (): void => {
