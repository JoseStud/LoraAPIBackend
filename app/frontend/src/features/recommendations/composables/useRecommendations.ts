--- conflicted
+++ resolved
@@ -178,7 +178,7 @@
     }
   });
 
-<<<<<<< HEAD
+
   watch(selectedLoraId, (next) => {
     if (!next) {
       debouncedFetchRecommendations.cancel();
@@ -189,7 +189,7 @@
 
     if (isHydrated.value) {
       scheduleRecommendationsRefresh({ immediate: true });
-=======
+
   watch(
     () => selectedLora.value?.id ?? '',
     (next, previous) => {
@@ -212,7 +212,7 @@
 
     if (!items.some((item) => item.id === selectedLoraId.value)) {
       selectedLoraId.value = '';
->>>>>>> fc276bb0
+
     }
   });
 
