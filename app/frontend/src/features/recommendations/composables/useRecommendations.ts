--- conflicted
+++ resolved
@@ -2,12 +2,10 @@
 import { storeToRefs } from 'pinia';
 
 import { useRecommendationApi } from '@/composables/shared';
-<<<<<<< HEAD
+
 import { useAdapterCatalogStore } from '@/features/lora/public';
 import { useBackendRefresh } from '@/services';
-=======
-import { useBackendEnvironmentSubscription } from '@/services';
->>>>>>> ef4d662a
+
 import { useBackendEnvironment, useSettingsStore } from '@/stores';
 import type { AdapterSummary, RecommendationItem, RecommendationResponse } from '@/types';
 
