--- conflicted
+++ resolved
@@ -16,11 +16,7 @@
 
 // External libraries
 import Alpine from 'alpinejs';
-<<<<<<< HEAD
-import * as htmx from 'htmx.org';
-=======
 import 'htmx.org';
->>>>>>> 09c8db19
 import Chart from 'chart.js/auto';
 import { createApp } from 'vue';
 import HelloWorld from '../vue/HelloWorld.vue';
@@ -330,6 +326,7 @@
 mountVueApp('[data-vue-root="generation-history"]', GenerationHistory) ||
     window.addEventListener('DOMContentLoaded', () => {
         mountVueApp('[data-vue-root="generation-history"]', GenerationHistory);
+    });
 
 
 
