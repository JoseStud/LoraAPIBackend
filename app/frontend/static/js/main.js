/**
 * Vite Main Entry Point for LoRA Manager
 *
 * This is the SINGLE source of truth for all JavaScript in the application.
 */

// STEP 1: ALL IMPORTS AT THE TOP
// =================================================================

// Import CSS bundle (Vite will handle bundling all CSS files)
import '../css/styles.css';
import '../css/design-system.css';
import '../css/mobile-enhanced.css';
import '../css/loading-animations.css';
import '../css/accessibility.css';

// External libraries
import Alpine from 'alpinejs';
import 'htmx.org';
import Chart from 'chart.js/auto';
import { createApp } from 'vue';
import HelloWorld from '../vue/HelloWorld.vue';
import RecommendationsPanel from '../vue/RecommendationsPanel.vue';
import MobileNav from '../vue/MobileNav.vue';
import SystemStatusCard from '../vue/SystemStatusCard.vue';
<<<<<<< HEAD
import JobQueue from '../vue/JobQueue.vue';
import SystemStatusPanel from '../vue/SystemStatusPanel.vue';
import PerformanceAnalytics from '../vue/PerformanceAnalytics.vue';
import Notifications from '../vue/Notifications.vue';
import GenerationHistory from '../vue/GenerationHistory.vue';
import SystemAdminStatusCard from '../vue/SystemAdminStatusCard.vue';
=======
import SystemStatusPanel from '../vue/SystemStatusPanel.vue';

import PerformanceAnalytics from '../vue/PerformanceAnalytics.vue';

>>>>>>> cef89623

// Utilities
import Utils, {
    formatFileSize,
    formatDuration,
    formatRelativeTime,
    debounce,
    throttle,
    generateUUID,
    copyToClipboard,
    downloadFile,
    validateFile,
    escapeHtml,
    truncateText,
    delay
} from './utils/index.js';

// All Component Creators
import { createDashboardComponent } from './components/dashboard/index.js';
import { createRecommendationsComponent } from './components/recommendations/index.js';
import { createGenerationHistoryComponent } from './components/generation-history/index.js';
import { createLoraGalleryComponent } from './components/lora-gallery/index.js';
import { createGenerationStudioComponent } from './components/generation-studio/index.js';
import { createPromptComposerComponent } from './components/prompt-composer/index.js';
// import { createPerformanceAnalyticsComponent } from './components/performance-analytics/index.js'; // Migrated to Vue
import { createImportExportComponent } from './components/import-export/index.js';
import { createSystemAdminComponent } from './components/system-admin/index.js';
import { createDatabaseManagerComponent } from './components/system-admin/databaseManager.js';
import { createLogViewerComponent } from './components/system-admin/logViewer.js';

// Import the lora-card component module to register it with Alpine
import './components/lora-card/index.js';
import { createGenerationFormComponent } from './components/generation-form/index.js';
import { createJobQueueComponent } from './components/job-queue/index.js';
import { createNotificationsComponent } from './components/notifications/index.js';


// STEP 2: CONFIGURE EXTERNAL LIBRARIES
// =================================================================

<<<<<<< HEAD
// HTMX auto-registers via import above
=======

// Make HTMX available globally (htmx auto-registers itself when imported)
// window.htmx is already available after import 'htmx.org'


>>>>>>> cef89623
// Make Chart.js available globally  
window.Chart = Chart;
// STEP 3: ALL CONFIGURATION AND REGISTRATION
// =================================================================

// Make utilities globally available (if needed by templates)
window.Utils = Utils;
window.formatFileSize = formatFileSize;
window.formatDuration = formatDuration;
window.formatRelativeTime = formatRelativeTime;
window.formatSize = formatFileSize; // Alias for backward compatibility
window.debounce = debounce;
window.throttle = throttle;
window.generateUUID = generateUUID;
window.copyToClipboard = copyToClipboard;
window.downloadFile = downloadFile;
window.validateFile = validateFile;
window.escapeHtml = escapeHtml;
window.truncateText = truncateText;
window.delay = delay;

// Define Global Stores FIRST
Alpine.store('app', {
    // System-wide status
    systemStatus: {
        gpu_available: true,
        queue_length: 0,
        status: 'healthy',
        gpu_status: 'Available',
        memory_used: 0,
        memory_total: 8192
    },
    
    // Active generation jobs (shared between generation studio and job queue)
    activeJobs: [],
    
    // Recent generation results (shared between components)
    recentResults: [],
    
    // Global notifications/toasts
    notifications: [],
    
    // User preferences
    preferences: {
        autoSave: true,
        notifications: true,
        theme: 'light'
    },
    
    // Store methods for managing state
    addJob(job) {
        this.activeJobs.push({
            id: job.id || Date.now(),
            name: job.name || 'Generation Job',
            status: 'running',
            progress: 0,
            startTime: new Date(),
            ...job
        });
    },
    
    updateJob(jobId, updates) {
        const job = this.activeJobs.find(j => j.id === jobId);
        if (job) {
            Object.assign(job, updates);
        }
    },
    
    removeJob(jobId) {
        const index = this.activeJobs.findIndex(j => j.id === jobId);
        if (index > -1) {
            this.activeJobs.splice(index, 1);
        }
    },
    
    addResult(result) {
        this.recentResults.unshift(result);
        // Keep only the last 20 results
        if (this.recentResults.length > 20) {
            this.recentResults = this.recentResults.slice(0, 20);
        }
    },
    
    updateSystemStatus(status) {
        Object.assign(this.systemStatus, status);
    },
    
    addNotification(message, type = 'info') {
        const notification = {
            id: Date.now(),
            message,
            type,
            timestamp: new Date()
        };
        this.notifications.push(notification);
        
        // Auto-remove after 5 seconds
        setTimeout(() => {
            this.removeNotification(notification.id);
        }, 5000);
    },
    
    removeNotification(id) {
        const index = this.notifications.findIndex(n => n.id === id);
        if (index > -1) {
            this.notifications.splice(index, 1);
        }
    }
});

// Register ALL Components
Alpine.data('dashboard', createDashboardComponent);
Alpine.data('recommendationsData', createRecommendationsComponent);
Alpine.data('generationHistory', createGenerationHistoryComponent);
Alpine.data('loraGallery', createLoraGalleryComponent);
Alpine.data('generationStudio', createGenerationStudioComponent);
Alpine.data('promptComposer', createPromptComposerComponent);
// Alpine.data('performanceAnalytics', createPerformanceAnalyticsComponent); // Migrated to Vue
Alpine.data('importExport', createImportExportComponent);
Alpine.data('systemAdmin', createSystemAdminComponent);
Alpine.data('databaseManager', createDatabaseManagerComponent);
Alpine.data('logViewer', createLogViewerComponent);
Alpine.data('generationForm', createGenerationFormComponent);
Alpine.data('jobQueue', createJobQueueComponent);
Alpine.data('notifications', createNotificationsComponent);

// Register additional simple components
Alpine.data('searchFilter', () => ({
    query: '',
    filters: {},
    results: [],
    
    search() {
        if (this.query.length < 2) {
            this.results = [];
            return;
        }
        // Basic search functionality
        if (import.meta.env.DEV) {
            // eslint-disable-next-line no-console
            console.log('Searching for:', this.query);
        }
    },
    
    clearSearch() {
        this.query = '';
        this.results = [];
    }
}));

// loraCard is now defined in the lora-gallery component module
// and attached to the window object for global access

Alpine.data('imageViewer', () => ({
    isOpen: false,
    currentImage: null,
    init() {
        // Image viewer functionality
    },
    openImage(src, alt = '') {
        this.currentImage = { src, alt };
        this.isOpen = true;
    },
    closeImage() {
        this.isOpen = false;
        this.currentImage = null;
    }
}));

Alpine.data('confirmDialog', () => ({
    isOpen: false,
    title: '',
    message: '',
    confirmCallback: null,
    init() {
        // Confirmation dialog functionality
    },
    show(title, message, callback) {
        this.title = title;
        this.message = message;
        this.confirmCallback = callback;
        this.isOpen = true;
    },
    confirm() {
        if (this.confirmCallback) {
            this.confirmCallback();
        }
        this.close();
    },
    close() {
        this.isOpen = false;
        this.title = '';
        this.message = '';
        this.confirmCallback = null;
    }
}));

// Configure Alpine
Alpine.prefix('x-');

// Make Alpine instance globally available
window.Alpine = Alpine;

// eslint-disable-next-line no-console
console.log('🚀 LoRA Manager Initializing...');


// STEP 3.5: Mount Vue Islands (progressive enhancement)
// =================================================================
const mountVueApp = (selector, component) => {
    const el = document.querySelector(selector);
    if (el) {
        const props = { ...el.dataset };
        const app = createApp(component, props);
        app.mount(el);
        return app;
    }
    return null;
};

// Attempt immediate mount, then fallback after DOM is ready
mountVueApp('[data-vue-root="hello-world"]', HelloWorld) ||
    window.addEventListener('DOMContentLoaded', () => {
        mountVueApp('[data-vue-root="hello-world"]', HelloWorld);
    });

// Mount Recommendations panel if present on page
mountVueApp('[data-vue-root="recommendations-panel"]', RecommendationsPanel) ||
    window.addEventListener('DOMContentLoaded', () => {
        mountVueApp('[data-vue-root="recommendations-panel"]', RecommendationsPanel);
    });

// Mount Mobile Navigation if present on page
mountVueApp('[data-vue-root="mobile-nav"]', MobileNav) ||
    window.addEventListener('DOMContentLoaded', () => {
        mountVueApp('[data-vue-root="mobile-nav"]', MobileNav);
    });

// Mount System Status card if present on page
mountVueApp('[data-vue-root="system-status-card"]', SystemStatusCard) ||
    window.addEventListener('DOMContentLoaded', () => {
        mountVueApp('[data-vue-root="system-status-card"]', SystemStatusCard);
    });

// Mount Performance Analytics if present on page
mountVueApp('[data-vue-root="performance-analytics"]', PerformanceAnalytics) ||
    window.addEventListener('DOMContentLoaded', () => {
        mountVueApp('[data-vue-root="performance-analytics"]', PerformanceAnalytics);
    });

<<<<<<< HEAD
// Mount Job Queue if present on page
mountVueApp('[data-vue-root="job-queue"]', JobQueue) ||
    window.addEventListener('DOMContentLoaded', () => {
        mountVueApp('[data-vue-root="job-queue"]', JobQueue);
    });

=======
>>>>>>> cef89623
// Mount System Status Panel (admin monitoring tab) if present on page
mountVueApp('[data-vue-root="system-status-panel"]', SystemStatusPanel) ||
    window.addEventListener('DOMContentLoaded', () => {
        mountVueApp('[data-vue-root="system-status-panel"]', SystemStatusPanel);
    });
<<<<<<< HEAD

// Mount System Admin Status card if present on page
mountVueApp('[data-vue-root="system-admin-status-card"]', SystemAdminStatusCard) ||
    window.addEventListener('DOMContentLoaded', () => {
        mountVueApp('[data-vue-root="system-admin-status-card"]', SystemAdminStatusCard);
    });

// Mount Notifications if present on page
mountVueApp('[data-vue-root="notifications"]', Notifications) ||
    window.addEventListener('DOMContentLoaded', () => {
        mountVueApp('[data-vue-root="notifications"]', Notifications);
    });

// Mount Generation History if present on page
mountVueApp('[data-vue-root="generation-history"]', GenerationHistory) ||
    window.addEventListener('DOMContentLoaded', () => {
        mountVueApp('[data-vue-root="generation-history"]', GenerationHistory);
    });
=======
>>>>>>> cef89623

// STEP 4: A SINGLE START CALL AT THE VERY END
// =================================================================
Alpine.start();

// eslint-disable-next-line no-console
console.log('🔧 LoRA Manager Initialized Successfully!');

if (import.meta.env.DEV) {
    // eslint-disable-next-line no-console
    console.log('🏃 Development mode active');
    
    // Enable Alpine devtools in development
    window.Alpine.store('dev', {
        enabled: true,
        version: '3.x'
    });
}

export default Alpine;<|MERGE_RESOLUTION|>--- conflicted
+++ resolved
@@ -23,19 +23,14 @@
 import RecommendationsPanel from '../vue/RecommendationsPanel.vue';
 import MobileNav from '../vue/MobileNav.vue';
 import SystemStatusCard from '../vue/SystemStatusCard.vue';
-<<<<<<< HEAD
+
 import JobQueue from '../vue/JobQueue.vue';
 import SystemStatusPanel from '../vue/SystemStatusPanel.vue';
 import PerformanceAnalytics from '../vue/PerformanceAnalytics.vue';
 import Notifications from '../vue/Notifications.vue';
 import GenerationHistory from '../vue/GenerationHistory.vue';
 import SystemAdminStatusCard from '../vue/SystemAdminStatusCard.vue';
-=======
-import SystemStatusPanel from '../vue/SystemStatusPanel.vue';
-
-import PerformanceAnalytics from '../vue/PerformanceAnalytics.vue';
-
->>>>>>> cef89623
+
 
 // Utilities
 import Utils, {
@@ -76,15 +71,8 @@
 // STEP 2: CONFIGURE EXTERNAL LIBRARIES
 // =================================================================
 
-<<<<<<< HEAD
 // HTMX auto-registers via import above
-=======
-
-// Make HTMX available globally (htmx auto-registers itself when imported)
-// window.htmx is already available after import 'htmx.org'
-
-
->>>>>>> cef89623
+
 // Make Chart.js available globally  
 window.Chart = Chart;
 // STEP 3: ALL CONFIGURATION AND REGISTRATION
@@ -335,21 +323,17 @@
         mountVueApp('[data-vue-root="performance-analytics"]', PerformanceAnalytics);
     });
 
-<<<<<<< HEAD
 // Mount Job Queue if present on page
 mountVueApp('[data-vue-root="job-queue"]', JobQueue) ||
     window.addEventListener('DOMContentLoaded', () => {
         mountVueApp('[data-vue-root="job-queue"]', JobQueue);
     });
 
-=======
->>>>>>> cef89623
 // Mount System Status Panel (admin monitoring tab) if present on page
 mountVueApp('[data-vue-root="system-status-panel"]', SystemStatusPanel) ||
     window.addEventListener('DOMContentLoaded', () => {
         mountVueApp('[data-vue-root="system-status-panel"]', SystemStatusPanel);
     });
-<<<<<<< HEAD
 
 // Mount System Admin Status card if present on page
 mountVueApp('[data-vue-root="system-admin-status-card"]', SystemAdminStatusCard) ||
@@ -368,8 +352,7 @@
     window.addEventListener('DOMContentLoaded', () => {
         mountVueApp('[data-vue-root="generation-history"]', GenerationHistory);
     });
-=======
->>>>>>> cef89623
+
 
 // STEP 4: A SINGLE START CALL AT THE VERY END
 // =================================================================
