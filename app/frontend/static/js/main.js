/**
 * Vite Main Entry Point for LoRA Manager
 *
 * This is the SINGLE source of truth for all JavaScript in the application.
 */

// STEP 1: ALL IMPORTS AT THE TOP
// =================================================================

// Import CSS bundle (Vite will handle bundling all CSS files)
import '../css/styles.css';
import '../css/design-system.css';
import '../css/mobile-enhanced.css';
import '../css/loading-animations.css';
import '../css/accessibility.css';

// External libraries
import Alpine from 'alpinejs';
<<<<<<< HEAD
import * as htmx from 'htmx.org';
=======

// import htmx from 'htmx.org'; // Imported differently - will use CDN or script tag

>>>>>>> 592611b9
import Chart from 'chart.js/auto';
import { createApp } from 'vue';
import HelloWorld from '../vue/HelloWorld.vue';
import RecommendationsPanel from '../vue/RecommendationsPanel.vue';
import MobileNav from '../vue/MobileNav.vue';
import SystemStatusCard from '../vue/SystemStatusCard.vue';
import SystemStatusPanel from '../vue/SystemStatusPanel.vue';

import PerformanceAnalytics from '../vue/PerformanceAnalytics.vue';


// Utilities
import Utils, {
    formatFileSize,
    formatDuration,
    formatRelativeTime,
    debounce,
    throttle,
    generateUUID,
    copyToClipboard,
    downloadFile,
    validateFile,
    escapeHtml,
    truncateText,
    delay
} from './utils/index.js';

// All Component Creators
import { createDashboardComponent } from './components/dashboard/index.js';
import { createRecommendationsComponent } from './components/recommendations/index.js';
import { createGenerationHistoryComponent } from './components/generation-history/index.js';
import { createLoraGalleryComponent } from './components/lora-gallery/index.js';
import { createGenerationStudioComponent } from './components/generation-studio/index.js';
import { createPromptComposerComponent } from './components/prompt-composer/index.js';
// import { createPerformanceAnalyticsComponent } from './components/performance-analytics/index.js'; // Migrated to Vue
import { createImportExportComponent } from './components/import-export/index.js';
import { createSystemAdminComponent } from './components/system-admin/index.js';
import { createDatabaseManagerComponent } from './components/system-admin/databaseManager.js';
import { createLogViewerComponent } from './components/system-admin/logViewer.js';

// Import the lora-card component module to register it with Alpine
import './components/lora-card/index.js';
import { createGenerationFormComponent } from './components/generation-form/index.js';
import { createJobQueueComponent } from './components/job-queue/index.js';
import { createNotificationsComponent } from './components/notifications/index.js';


// STEP 2: CONFIGURE EXTERNAL LIBRARIES
// =================================================================


// Make HTMX available globally (loaded via script tag in template)
// window.htmx = htmx;


// Make Chart.js available globally  
window.Chart = Chart;
// STEP 3: ALL CONFIGURATION AND REGISTRATION
// =================================================================

// Make utilities globally available (if needed by templates)
window.Utils = Utils;
window.formatFileSize = formatFileSize;
window.formatDuration = formatDuration;
window.formatRelativeTime = formatRelativeTime;
window.formatSize = formatFileSize; // Alias for backward compatibility
window.debounce = debounce;
window.throttle = throttle;
window.generateUUID = generateUUID;
window.copyToClipboard = copyToClipboard;
window.downloadFile = downloadFile;
window.validateFile = validateFile;
window.escapeHtml = escapeHtml;
window.truncateText = truncateText;
window.delay = delay;

// Define Global Stores FIRST
Alpine.store('app', {
    // System-wide status
    systemStatus: {
        gpu_available: true,
        queue_length: 0,
        status: 'healthy',
        gpu_status: 'Available',
        memory_used: 0,
        memory_total: 8192
    },
    
    // Active generation jobs (shared between generation studio and job queue)
    activeJobs: [],
    
    // Recent generation results (shared between components)
    recentResults: [],
    
    // Global notifications/toasts
    notifications: [],
    
    // User preferences
    preferences: {
        autoSave: true,
        notifications: true,
        theme: 'light'
    },
    
    // Store methods for managing state
    addJob(job) {
        this.activeJobs.push({
            id: job.id || Date.now(),
            name: job.name || 'Generation Job',
            status: 'running',
            progress: 0,
            startTime: new Date(),
            ...job
        });
    },
    
    updateJob(jobId, updates) {
        const job = this.activeJobs.find(j => j.id === jobId);
        if (job) {
            Object.assign(job, updates);
        }
    },
    
    removeJob(jobId) {
        const index = this.activeJobs.findIndex(j => j.id === jobId);
        if (index > -1) {
            this.activeJobs.splice(index, 1);
        }
    },
    
    addResult(result) {
        this.recentResults.unshift(result);
        // Keep only the last 20 results
        if (this.recentResults.length > 20) {
            this.recentResults = this.recentResults.slice(0, 20);
        }
    },
    
    updateSystemStatus(status) {
        Object.assign(this.systemStatus, status);
    },
    
    addNotification(message, type = 'info') {
        const notification = {
            id: Date.now(),
            message,
            type,
            timestamp: new Date()
        };
        this.notifications.push(notification);
        
        // Auto-remove after 5 seconds
        setTimeout(() => {
            this.removeNotification(notification.id);
        }, 5000);
    },
    
    removeNotification(id) {
        const index = this.notifications.findIndex(n => n.id === id);
        if (index > -1) {
            this.notifications.splice(index, 1);
        }
    }
});

// Register ALL Components
Alpine.data('dashboard', createDashboardComponent);
Alpine.data('recommendationsData', createRecommendationsComponent);
Alpine.data('generationHistory', createGenerationHistoryComponent);
Alpine.data('loraGallery', createLoraGalleryComponent);
Alpine.data('generationStudio', createGenerationStudioComponent);
Alpine.data('promptComposer', createPromptComposerComponent);
// Alpine.data('performanceAnalytics', createPerformanceAnalyticsComponent); // Migrated to Vue
Alpine.data('importExport', createImportExportComponent);
Alpine.data('systemAdmin', createSystemAdminComponent);
Alpine.data('databaseManager', createDatabaseManagerComponent);
Alpine.data('logViewer', createLogViewerComponent);
Alpine.data('generationForm', createGenerationFormComponent);
Alpine.data('jobQueue', createJobQueueComponent);
Alpine.data('notifications', createNotificationsComponent);

// Register additional simple components
Alpine.data('searchFilter', () => ({
    query: '',
    filters: {},
    results: [],
    
    search() {
        if (this.query.length < 2) {
            this.results = [];
            return;
        }
        // Basic search functionality
        if (import.meta.env.DEV) {
            // eslint-disable-next-line no-console
            console.log('Searching for:', this.query);
        }
    },
    
    clearSearch() {
        this.query = '';
        this.results = [];
    }
}));

// loraCard is now defined in the lora-gallery component module
// and attached to the window object for global access

Alpine.data('imageViewer', () => ({
    isOpen: false,
    currentImage: null,
    init() {
        // Image viewer functionality
    },
    openImage(src, alt = '') {
        this.currentImage = { src, alt };
        this.isOpen = true;
    },
    closeImage() {
        this.isOpen = false;
        this.currentImage = null;
    }
}));

Alpine.data('confirmDialog', () => ({
    isOpen: false,
    title: '',
    message: '',
    confirmCallback: null,
    init() {
        // Confirmation dialog functionality
    },
    show(title, message, callback) {
        this.title = title;
        this.message = message;
        this.confirmCallback = callback;
        this.isOpen = true;
    },
    confirm() {
        if (this.confirmCallback) {
            this.confirmCallback();
        }
        this.close();
    },
    close() {
        this.isOpen = false;
        this.title = '';
        this.message = '';
        this.confirmCallback = null;
    }
}));

// Configure Alpine
Alpine.prefix('x-');

// Make Alpine instance globally available
window.Alpine = Alpine;

// eslint-disable-next-line no-console
console.log('🚀 LoRA Manager Initializing...');


// STEP 3.5: Mount Vue Islands (progressive enhancement)
// =================================================================
const mountVueApp = (selector, component) => {
    const el = document.querySelector(selector);
    if (el) {
        const props = { ...el.dataset };
        const app = createApp(component, props);
        app.mount(el);
        return app;
    }
    return null;
};

// Attempt immediate mount, then fallback after DOM is ready
mountVueApp('[data-vue-root="hello-world"]', HelloWorld) ||
    window.addEventListener('DOMContentLoaded', () => {
        mountVueApp('[data-vue-root="hello-world"]', HelloWorld);
    });

// Mount Recommendations panel if present on page
mountVueApp('[data-vue-root="recommendations-panel"]', RecommendationsPanel) ||
    window.addEventListener('DOMContentLoaded', () => {
        mountVueApp('[data-vue-root="recommendations-panel"]', RecommendationsPanel);
    });

// Mount Mobile Navigation if present on page
mountVueApp('[data-vue-root="mobile-nav"]', MobileNav) ||
    window.addEventListener('DOMContentLoaded', () => {
        mountVueApp('[data-vue-root="mobile-nav"]', MobileNav);
    });

// Mount System Status card if present on page
mountVueApp('[data-vue-root="system-status-card"]', SystemStatusCard) ||
    window.addEventListener('DOMContentLoaded', () => {
        mountVueApp('[data-vue-root="system-status-card"]', SystemStatusCard);
    });

<<<<<<< HEAD
// Mount System Status Panel (admin monitoring tab) if present on page
mountVueApp('[data-vue-root="system-status-panel"]', SystemStatusPanel) ||
    window.addEventListener('DOMContentLoaded', () => {
        mountVueApp('[data-vue-root="system-status-panel"]', SystemStatusPanel);
    });

=======
// Mount Performance Analytics if present on page
mountVueApp('[data-vue-root="performance-analytics"]', PerformanceAnalytics) ||
    window.addEventListener('DOMContentLoaded', () => {
        mountVueApp('[data-vue-root="performance-analytics"]', PerformanceAnalytics);
    });


>>>>>>> 592611b9

// STEP 4: A SINGLE START CALL AT THE VERY END
// =================================================================
Alpine.start();

// eslint-disable-next-line no-console
console.log('🔧 LoRA Manager Initialized Successfully!');

if (import.meta.env.DEV) {
    // eslint-disable-next-line no-console
    console.log('🏃 Development mode active');
    
    // Enable Alpine devtools in development
    window.Alpine.store('dev', {
        enabled: true,
        version: '3.x'
    });
}

export default Alpine;<|MERGE_RESOLUTION|>--- conflicted
+++ resolved
@@ -16,13 +16,7 @@
 
 // External libraries
 import Alpine from 'alpinejs';
-<<<<<<< HEAD
-import * as htmx from 'htmx.org';
-=======
-
-// import htmx from 'htmx.org'; // Imported differently - will use CDN or script tag
-
->>>>>>> 592611b9
+import 'htmx.org';
 import Chart from 'chart.js/auto';
 import { createApp } from 'vue';
 import HelloWorld from '../vue/HelloWorld.vue';
@@ -74,8 +68,8 @@
 // =================================================================
 
 
-// Make HTMX available globally (loaded via script tag in template)
-// window.htmx = htmx;
+// Make HTMX available globally (htmx auto-registers itself when imported)
+// window.htmx is already available after import 'htmx.org'
 
 
 // Make Chart.js available globally  
@@ -322,22 +316,17 @@
         mountVueApp('[data-vue-root="system-status-card"]', SystemStatusCard);
     });
 
-<<<<<<< HEAD
+// Mount Performance Analytics if present on page
+mountVueApp('[data-vue-root="performance-analytics"]', PerformanceAnalytics) ||
+    window.addEventListener('DOMContentLoaded', () => {
+        mountVueApp('[data-vue-root="performance-analytics"]', PerformanceAnalytics);
+    });
+
 // Mount System Status Panel (admin monitoring tab) if present on page
 mountVueApp('[data-vue-root="system-status-panel"]', SystemStatusPanel) ||
     window.addEventListener('DOMContentLoaded', () => {
         mountVueApp('[data-vue-root="system-status-panel"]', SystemStatusPanel);
     });
-
-=======
-// Mount Performance Analytics if present on page
-mountVueApp('[data-vue-root="performance-analytics"]', PerformanceAnalytics) ||
-    window.addEventListener('DOMContentLoaded', () => {
-        mountVueApp('[data-vue-root="performance-analytics"]', PerformanceAnalytics);
-    });
-
-
->>>>>>> 592611b9
 
 // STEP 4: A SINGLE START CALL AT THE VERY END
 // =================================================================
