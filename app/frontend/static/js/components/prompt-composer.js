--- conflicted
+++ resolved
@@ -308,14 +308,11 @@
                 };
                 
                 const result = await postData((window?.BACKEND_URL || '') + '/generation/generate', generationParams);
-<<<<<<< HEAD
+
                 
                 this.showToastMessage('Generation started successfully', 'success');
                 
-=======
-                this.showToastMessage('Generation started successfully', 'success');
-                
->>>>>>> 48bec6b7
+
                 // Redirect to generation monitoring page or show progress
                 if (result.job_id) {
                     window.location.href = `/generate?job_id=${result.job_id}`;
