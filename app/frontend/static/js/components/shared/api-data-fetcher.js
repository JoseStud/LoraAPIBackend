--- conflicted
+++ resolved
@@ -3,10 +3,7 @@
  * Reusable Alpine.js component for handling API data fetching with loading states, errors, and pagination
  */
 
-<<<<<<< HEAD
-=======
-
->>>>>>> cef89623
+
 import { fetchData, postData, putData, deleteData } from '../../utils/api.js';
 
 /**
@@ -216,78 +213,6 @@
                 } else {
                     this.data = [...(this.data || []), ...response.results];
                 }
-                ໊໊
-@juniorkingpp
-·
-Sep 15
-I would k!ll myself in the bathroom.
-Quote
-Cjay
-@ced_jayy
-·
-Sep 15
-How much would you tip?
-Image
-Rate proposed Community Notes
-Erknaite
-@zac_gaming__
-·
-9h
-riot is buffing this champion btw
-A webpage displaying Syndra build information for League of Legends. Visible elements include Syndra\'s name, a champion icon, and stats like 51.2% win rate, 22.67 KDA, 9.7% pick rate, 10.8% ban rate, and 4,258 matches. Tabs for Arena, ARAM, Counters, Middle, and more are shown, along with filters and patch 13.17 details.
-Hannah Escobar - 🐰
-@Missmelindres
-·
-13h
-Dicen que el FOMAG “se creó con la Ley 100”. 🤡 No, señores. El Fondo de Prestaciones Sociales del Magisterio nació con la Ley 91 de 1989, cuatro años ANTES de que existiera la Ley 100. La Ley 100 lo único que hizo fue EXCLUIR al Magisterio del sistema general, porque los https://x.com/MinSaludCol/st/MinSaludCol/status/1967779640056926565
-This post is unavailable.
-Jennifer Pedraza Sandoval
-@JenniferPedraz
-·
-15h
-Presidente, ahora que tengo su atención, le regalo sus palabras rimbombantes y le pregunto:
-
-▪️¿Va a nombrar a Juliana a pesar de las graves irregularidades en su HDV?
-
-▪️ ¿Qué opina de que su Gobierno no haya reformado la ley 30 (educación superior)? 
-
-▪️¿Qué le dice a quienes
-Quote
-Gustavo Petro
-@petrogustavo
-·
-20h
-La consigna que yo atendí del movimiento juvenil, que es más que un movimiento estudiantil, es que hubiera una universidad  pública y de calidad en Colombia.
-
-No me pidieron un miserable sistema de subsidios a algunos jóvenes pobres para estudiar en universidad privada.
-
-Hemos x.com/cuestion_p/sta…
-Show more
-FOX One
-@watchfoxone
-Ad
-FOX One is the new streaming home for Football Sundays on FOX and so much more. The GOAT approves this message.
-0:03 / 0:15
-From fox.com
-Apple
-Private Talky
-@privatetalky
-·
-14h
-Have you upgraded your Apple devices to version 26 yet, or are you waiting for the early bugs to get ironed out?
-Icons for iOS, iPadOS, macOS, watchOS, and visionOS. Each row shows two versions of an icon, with the top row displaying version 18 or 11 and the bottom row showing version 26. iOS icon transitions from a design with the number 18 in blue and pink to 26 in blue. iPadOS icon changes from 18 in blue to 26 in blue. macOS icon shifts from 11 with an orange and blue design to 26 in blue. watchOS icon moves from 2 in blue to 26 in blue. visionOS icon evolves from 2 in blue to 26 in blue.
-v!
-@Vullety
-·
-23h
-dark yellow pee
-Quote
-Araaa
-@shawntifying
-·
-Nov 26, 2024
-First thing that comes to mind when you see this pic???
-Image
 
                 this.hasMore = response.has_more || false;
                 this.totalItems = response.total || this.data.length;
@@ -433,10 +358,7 @@
                     case 'GET':
                     default:
                         return await fetchData(url, options);
-<<<<<<< HEAD
-=======
-
->>>>>>> cef89623
+
                 }
 
                 return response;
@@ -502,7 +424,17 @@
         },
 
         clearCache() {
-            if (cacheKey) {
+            ifThis branch has conflicts that must be resolved
+
+Use the web editor or the command line to resolve conflicts before continuing.
+
+.gitignore
+app/frontend/static/js/components/prompt-composer.js
+app/frontend/static/js/components/shared/api-data-fetcher.js
+app/frontend/static/js/main.js
+app/frontend/static/vue/composables/useApi.js
+app/frontend/templates/pages/admin.html
+ (cacheKey) {
                 localStorage.removeItem(this.cacheKey);
             }
         },
