--- conflicted
+++ resolved
@@ -3,11 +3,8 @@
  * Reusable Alpine.js component for handling API data fetching with loading states, errors, and pagination
  */
 
-<<<<<<< HEAD
+
 import { fetchData, postData, putData, deleteData } from '../../utils/api.js';
-=======
-import { fetchData as apiFetchData } from '../../utils/api.js';
->>>>>>> d53b0673
 
 /**
  * Creates a generic data fetcher component that can be mixed into other Alpine.js components
@@ -170,7 +167,7 @@
             
             for (let attempt = 0; attempt <= retryAttempts; attempt++) {
                 try {
-<<<<<<< HEAD
+
                     const headers = {
                         ...customHeaders
                     };
@@ -189,13 +186,7 @@
                     
                     return await fetchData(url, options);
                     
-=======
-                    const headers = this.buildRequestHeaders();
-                    return await apiFetchData(url, {
-                        signal: this.abortController?.signal,
-                        headers
-                    });
->>>>>>> d53b0673
+
                 } catch (error) {
                     if (error.name === 'AbortError' || attempt === retryAttempts) {
                         throw error;
@@ -222,7 +213,79 @@
                 } else {
                     this.data = [...(this.data || []), ...response.results];
                 }
-                
+                ໊໊
+@juniorkingpp
+·
+Sep 15
+I would k!ll myself in the bathroom.
+Quote
+Cjay
+@ced_jayy
+·
+Sep 15
+How much would you tip?
+Image
+Rate proposed Community Notes
+Erknaite
+@zac_gaming__
+·
+9h
+riot is buffing this champion btw
+A webpage displaying Syndra build information for League of Legends. Visible elements include Syndra\'s name, a champion icon, and stats like 51.2% win rate, 22.67 KDA, 9.7% pick rate, 10.8% ban rate, and 4,258 matches. Tabs for Arena, ARAM, Counters, Middle, and more are shown, along with filters and patch 13.17 details.
+Hannah Escobar - 🐰
+@Missmelindres
+·
+13h
+Dicen que el FOMAG “se creó con la Ley 100”. 🤡 No, señores. El Fondo de Prestaciones Sociales del Magisterio nació con la Ley 91 de 1989, cuatro años ANTES de que existiera la Ley 100. La Ley 100 lo único que hizo fue EXCLUIR al Magisterio del sistema general, porque los https://x.com/MinSaludCol/st/MinSaludCol/status/1967779640056926565
+This post is unavailable.
+Jennifer Pedraza Sandoval
+@JenniferPedraz
+·
+15h
+Presidente, ahora que tengo su atención, le regalo sus palabras rimbombantes y le pregunto:
+
+▪️¿Va a nombrar a Juliana a pesar de las graves irregularidades en su HDV?
+
+▪️ ¿Qué opina de que su Gobierno no haya reformado la ley 30 (educación superior)? 
+
+▪️¿Qué le dice a quienes
+Quote
+Gustavo Petro
+@petrogustavo
+·
+20h
+La consigna que yo atendí del movimiento juvenil, que es más que un movimiento estudiantil, es que hubiera una universidad  pública y de calidad en Colombia.
+
+No me pidieron un miserable sistema de subsidios a algunos jóvenes pobres para estudiar en universidad privada.
+
+Hemos x.com/cuestion_p/sta…
+Show more
+FOX One
+@watchfoxone
+Ad
+FOX One is the new streaming home for Football Sundays on FOX and so much more. The GOAT approves this message.
+0:03 / 0:15
+From fox.com
+Apple
+Private Talky
+@privatetalky
+·
+14h
+Have you upgraded your Apple devices to version 26 yet, or are you waiting for the early bugs to get ironed out?
+Icons for iOS, iPadOS, macOS, watchOS, and visionOS. Each row shows two versions of an icon, with the top row displaying version 18 or 11 and the bottom row showing version 26. iOS icon transitions from a design with the number 18 in blue and pink to 26 in blue. iPadOS icon changes from 18 in blue to 26 in blue. macOS icon shifts from 11 with an orange and blue design to 26 in blue. watchOS icon moves from 2 in blue to 26 in blue. visionOS icon evolves from 2 in blue to 26 in blue.
+v!
+@Vullety
+·
+23h
+dark yellow pee
+Quote
+Araaa
+@shawntifying
+·
+Nov 26, 2024
+First thing that comes to mind when you see this pic???
+Image
+
                 this.hasMore = response.has_more || false;
                 this.totalItems = response.total || this.data.length;
                 processedData = this.data;
@@ -342,7 +405,7 @@
             const url = `${baseUrl}${params.toString() ? '?' + params.toString() : ''}`;
 
             try {
-<<<<<<< HEAD
+
                 const headers = {
                     ...customHeaders,
                     ...requestHeaders
@@ -367,65 +430,7 @@
                     case 'GET':
                     default:
                         return await fetchData(url, options);
-=======
-                const headers = this.buildRequestHeaders(requestHeaders);
-
-                if (overrideHeaders) {
-                    Object.assign(headers, normalizeHeaders(overrideHeaders));
-                }
-
-                const fetchConfig = {
-                    ...restOptions,
-                    method: methodUpper,
-                    headers
-                };
-
-                let requestBody = overrideBody;
-                if (requestBody === undefined && methodUpper !== 'GET' && data !== null && data !== undefined) {
-                    if (typeof FormData !== 'undefined' && data instanceof FormData) {
-                        requestBody = data;
-                    } else if (typeof data === 'string') {
-                        requestBody = data;
-                    } else {
-                        requestBody = JSON.stringify(data);
-                    }
-                }
-
-                if (requestBody !== undefined) {
-                    fetchConfig.body = requestBody;
-                }
-
-                if (typeof FormData !== 'undefined' && fetchConfig.body instanceof FormData) {
-                    delete fetchConfig.headers['Content-Type'];
-                }
-
-                const shouldParse = typeof customParseResponse === 'boolean'
-                    ? customParseResponse
-                    : methodUpper !== 'HEAD';
-
-                const { response } = await apiFetchData(url, {
-                    ...fetchConfig,
-                    returnResponse: true,
-                    parseResponse: false
-                });
-
-                if (!shouldParse) {
-                    return response;
-                }
-
-                const status = typeof response?.status === 'number' ? response.status : 0;
-                if ([204, 205, 304].includes(status)) {
-                    return null;
-                }
-
-                const contentType = response?.headers?.get?.('content-type') || '';
-                if (contentType.includes('application/json') && typeof response?.json === 'function') {
-                    return await response.json();
-                }
-
-                if (contentType.includes('text/') && typeof response?.text === 'function') {
-                    return await response.text();
->>>>>>> d53b0673
+
                 }
 
                 return response;
