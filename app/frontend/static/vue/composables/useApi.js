<<<<<<< HEAD
=======

>>>>>>> cef89623
// Lightweight API composable using centralized API utilities
// Designed for Vue islands; uses utils/api.js for consistency.

import { ref } from 'vue';
import { fetchData } from '../../js/utils/api.js';

// url can be a string, a ref/computed, or a function returning a string
export function useApi(url, options = {}) {
  const data = ref(null);
  const error = ref(null);
  const isLoading = ref(false);
  const lastResponse = ref(null);

  const resolveUrl = () => {
    try {
      const u = typeof url === 'function' ? url() : unref(url);
      return typeof u === 'string' ? u : '';
    } catch {
      return '';
    }
  };

  const fetchApiData = async (init = {}) => {
    isLoading.value = true;
    error.value = null;
    try {
      const result = await fetchData(url, { credentials: 'same-origin', ...options, ...init });
      data.value = result;
<<<<<<< HEAD
=======

>>>>>>> cef89623
    } catch (err) {
      error.value = err;
      if (err?.response) {
        lastResponse.value = {
          ok: !!err.response?.ok,
          status: typeof err.response?.status === 'number' ? err.response.status : 0,
          headers: err.response?.headers || null,
        };
      } else {
        lastResponse.value = {
          ok: false,
          status: typeof err?.status === 'number' ? err.status : 0,
          headers: null,
        };
      }
    } finally {
      isLoading.value = false;
    }
  };

<<<<<<< HEAD
  return { data, error, isLoading, fetchData: fetchApiData };
}
=======
  return { data, error, isLoading, fetchData: fetchApiData };
>>>>>>> cef89623
<|MERGE_RESOLUTION|>--- conflicted
+++ resolved
@@ -1,7 +1,4 @@
-<<<<<<< HEAD
-=======
 
->>>>>>> cef89623
 // Lightweight API composable using centralized API utilities
 // Designed for Vue islands; uses utils/api.js for consistency.
 
@@ -14,6 +11,7 @@
   const error = ref(null);
   const isLoading = ref(false);
   const lastResponse = ref(null);
+
 
   const resolveUrl = () => {
     try {
@@ -30,10 +28,7 @@
     try {
       const result = await fetchData(url, { credentials: 'same-origin', ...options, ...init });
       data.value = result;
-<<<<<<< HEAD
-=======
 
->>>>>>> cef89623
     } catch (err) {
       error.value = err;
       if (err?.response) {
@@ -54,9 +49,6 @@
     }
   };
 
-<<<<<<< HEAD
   return { data, error, isLoading, fetchData: fetchApiData };
+
 }
-=======
-  return { data, error, isLoading, fetchData: fetchApiData };
->>>>>>> cef89623
