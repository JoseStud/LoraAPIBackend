{% extends "base.html" %}

{% block title %}System Administration{% endblock %}

{% block content %}
<!-- Apply systemAdmin component to the entire content block -->
<div x-data="systemAdmin()" x-init="init()" x-cloak>
    <!-- Loading state -->
    <div x-show="!ui.isInitialized" class="py-12 text-center text-gray-500">
        <svg class="animate-spin w-8 h-8 mx-auto mb-4" viewBox="0 0 24 24" fill="none" stroke="currentColor"><circle cx="12" cy="12" r="10" stroke-width="4" class="opacity-25"></circle><path d="M4 12a8 8 0 018-8" stroke-width="4" class="opacity-75"></path></svg>
        <div>Loading admin panel...</div>
    </div>

    <!-- Main admin content -->
    <div x-show="ui.isInitialized" class="admin-container">
    
    <!-- Page Header -->
    <div class="page-header">
        <div class="flex justify-between items-center">
            <div>
                <h1 class="page-title">System Administration</h1>
                <p class="page-subtitle">Monitor and manage your LoRA Manager system</p>
            </div>
            <div class="header-actions">
                <div class="flex items-center space-x-3">
                    <!-- System Status Indicator -->
                    <div class="flex items-center space-x-2">
                        <div :class="systemStatus.overall === 'healthy' ? 'w-3 h-3 bg-green-400 rounded-full' : 
                                     systemStatus.overall === 'warning' ? 'w-3 h-3 bg-yellow-400 rounded-full' : 
                                     'w-3 h-3 bg-red-400 rounded-full'"></div>
                        <span class="text-sm font-medium" x-text="systemStatus.overall.toUpperCase()"></span>
                    </div>
                    
                    <!-- Quick Actions -->
                    <button @click="refreshAllData()" 
                            class="btn btn-secondary btn-sm"
                            :disabled="ui.isRefreshing">
                        <svg class="w-4 h-4 mr-2" :class="{ 'animate-spin': ui.isRefreshing }" fill="none" stroke="currentColor" viewBox="0 0 24 24">
                            <path stroke-linecap="round" stroke-linejoin="round" stroke-width="2" d="M4 4v5h.582m15.356 2A8.001 8.001 0 004.582 9m0 0H9m11 11v-5h-.581m0 0a8.003 8.003 0 01-15.357-2m15.357 2H15"></path>
                        </svg>
                        Refresh
                    </button>
                    
                    <button @click="ui.showMaintenance = true" class="btn btn-warning btn-sm">
                        <svg class="w-4 h-4 mr-2" fill="none" stroke="currentColor" viewBox="0 0 24 24">
                            <path stroke-linecap="round" stroke-linejoin="round" stroke-width="2" d="M10.325 4.317c.426-1.756 2.924-1.756 3.35 0a1.724 1.724 0 002.573 1.066c1.543-.94 3.31.826 2.37 2.37a1.724 1.724 0 001.065 2.572c1.756.426 1.756 2.924 0 3.35a1.724 1.724 0 00-1.066 2.573c.94 1.543-.826 3.31-2.37 2.37a1.724 1.724 0 00-2.572 1.065c-.426 1.756-2.924 1.756-3.35 0a1.724 1.724 0 00-2.573-1.066c-1.543.94-3.31-.826-2.37-2.37a1.724 1.724 0 00-1.065-2.572c-1.756-.426-1.756-2.924 0-3.35a1.724 1.724 0 001.066-2.573c-.94-1.543.826-3.31 2.37-2.37.996.608 2.296.07 2.572-1.065z"></path>
                            <path stroke-linecap="round" stroke-linejoin="round" stroke-width="2" d="M15 12a3 3 0 11-6 0 3 3 0 016 0z"></path>
                        </svg>
                        Maintenance Mode
                    </button>
                </div>
            </div>
        </div>
    </div>

    <!-- Quick Stats Overview -->
    <div class="grid grid-cols-1 md:grid-cols-2 lg:grid-cols-4 gap-6 mb-8">
        <!-- System Health -->
        <div class="card">
            <div class="card-body text-center">
                <div class="flex justify-center mb-2">
                    <svg class="w-8 h-8" :class="systemStatus.overall === 'healthy' ? 'text-green-500' : 
                                                 systemStatus.overall === 'warning' ? 'text-yellow-500' : 'text-red-500'" 
                         fill="none" stroke="currentColor" viewBox="0 0 24 24">
                        <path stroke-linecap="round" stroke-linejoin="round" stroke-width="2" d="M9 12l2 2 4-4m6 2a9 9 0 11-18 0 9 9 0 0118 0z"></path>
                    </svg>
                </div>
                <div class="text-2xl font-bold" x-text="systemStats.uptime"></div>
                <div class="text-sm text-gray-600">System Uptime</div>
            </div>
        </div>
        
        <!-- Active Workers -->
        <div class="card">
            <div class="card-body text-center">
                <div class="text-2xl font-bold text-blue-600" x-text="systemStats.active_workers"></div>
                <div class="text-sm text-gray-600">Active Workers</div>
                <div class="text-xs mt-1">
                    <span x-text="systemStats.total_workers" class="text-gray-500"></span> total
                </div>
            </div>
        </div>
        
        <!-- Database Size -->
        <div class="card">
            <div class="card-body text-center">
                <div class="text-2xl font-bold text-purple-600" x-text="formatSize(systemStats.database_size)"></div>
                <div class="text-sm text-gray-600">Database Size</div>
                <div class="text-xs mt-1">
                    <span x-text="systemStats.total_records" class="text-gray-500"></span> records
                </div>
            </div>
        </div>
        
        <!-- GPU Memory -->
        <div class="card">
            <div class="card-body text-center">
                <div class="text-2xl font-bold text-orange-600" x-text="systemStats.gpu_memory_used"></div>
                <div class="text-sm text-gray-600">GPU Memory</div>
                <div class="text-xs mt-1">
                    <span x-text="systemStats.gpu_memory_total" class="text-gray-500"></span> total
                </div>
            </div>
        </div>
    </div>

    <!-- Main Content Tabs -->
    <div class="card">
        <div class="card-header">
            <div class="border-b border-gray-200">
                <nav class="-mb-px flex space-x-8">
                    <button @click="ui.activeTab = 'monitoring'" 
                            :class="ui.activeTab === 'monitoring' ? 'tab-button active' : 'tab-button'">
                        <svg class="w-5 h-5 mr-2" fill="none" stroke="currentColor" viewBox="0 0 24 24">
                            <path stroke-linecap="round" stroke-linejoin="round" stroke-width="2" d="M9 19v-6a2 2 0 00-2-2H5a2 2 0 00-2 2v6a2 2 0 002 2h2a2 2 0 002-2zm0 0V9a2 2 0 012-2h2a2 2 0 012 2v10m-6 0a2 2 0 002 2h2a2 2 0 002-2m0 0V5a2 2 0 012-2h2a2 2 0 012 2v14a2 2 0 01-2 2h-2a2 2 0 01-2-2z"></path>
                        </svg>
                        System Monitoring
                    </button>
                    
                    <button @click="ui.activeTab = 'workers'" 
                            :class="ui.activeTab === 'workers' ? 'tab-button active' : 'tab-button'">
                        <svg class="w-5 h-5 mr-2" fill="none" stroke="currentColor" viewBox="0 0 24 24">
                            <path stroke-linecap="round" stroke-linejoin="round" stroke-width="2" d="M19 11H5m14 0a2 2 0 012 2v6a2 2 0 01-2 2H5a2 2 0 01-2-2v-6a2 2 0 012-2m14 0V9a2 2 0 00-2-2M5 11V9a2 2 0 012-2m0 0V5a2 2 0 012-2h6a2 2 0 012 2v2M7 7h10"></path>
                        </svg>
                        Worker Management
                    </button>
                    
                    <button @click="ui.activeTab = 'database'" 
                            :class="ui.activeTab === 'database' ? 'tab-button active' : 'tab-button'">
                        <svg class="w-5 h-5 mr-2" fill="none" stroke="currentColor" viewBox="0 0 24 24">
                            <path stroke-linecap="round" stroke-linejoin="round" stroke-width="2" d="M4 7v10c0 2.21 3.582 4 8 4s8-1.79 8-4V7M4 7c0 2.21 3.582 4 8 4s8-1.79 8-4M4 7c0-2.21 3.582-4 8-4s8 1.79 8 4"></path>
                        </svg>
                        Database Management
                    </button>
                    
                    <button @click="ui.activeTab = 'config'" 
                            :class="ui.activeTab === 'config' ? 'tab-button active' : 'tab-button'">
                        <svg class="w-5 h-5 mr-2" fill="none" stroke="currentColor" viewBox="0 0 24 24">
                            <path stroke-linecap="round" stroke-linejoin="round" stroke-width="2" d="M12 6V4m0 2a2 2 0 100 4m0-4a2 2 0 110 4m-6 8a2 2 0 100-4m0 4a2 2 0 100 4m0-4v2m0-6V4m6 6v10m6-2a2 2 0 100-4m0 4a2 2 0 100 4m0-4v2m0-6V4"></path>
                        </svg>
                        Configuration
                    </button>
                    
                    <button @click="ui.activeTab = 'logs'" 
                            :class="ui.activeTab === 'logs' ? 'tab-button active' : 'tab-button'">
                        <svg class="w-5 h-5 mr-2" fill="none" stroke="currentColor" viewBox="0 0 24 24">
                            <path stroke-linecap="round" stroke-linejoin="round" stroke-width="2" d="M9 12h6m-6 4h6m2 5H7a2 2 0 01-2-2V5a2 2 0 012-2h5.586a1 1 0 01.707.293l5.414 5.414a1 1 0 01.293.707V19a2 2 0 01-2 2z"></path>
                        </svg>
                        System Logs
                    </button>
                </nav>
            </div>
        </div>
        
        <div class="card-body">
            
<<<<<<< HEAD
            <!-- System Monitoring Tab - Vue Island -->
            <div x-show="ui.activeTab === 'monitoring'">
                <!-- Vue island mount point for system status panel -->
                <div data-vue-root="system-status-panel"></div>
=======
            <!-- System Monitoring Tab -->
            <div x-show="ui.activeTab === 'monitoring'">
                <!-- Vue Island: System Admin Status Card -->
                <div data-vue-root="system-admin-status-card"></div>
>>>>>>> 592611b9
            </div>
            
            <!-- Worker Management Tab -->
            <div x-show="ui.activeTab === 'workers'" class="space-y-6">
                
                <!-- Worker Controls -->
                <div class="flex justify-between items-center">
                    <h3 class="text-lg font-semibold">Active Workers</h3>
                    <div class="flex space-x-3">
                        <button @click="scaleWorkers('up')" class="btn btn-primary btn-sm">
                            <svg class="w-4 h-4 mr-2" fill="none" stroke="currentColor" viewBox="0 0 24 24">
                                <path stroke-linecap="round" stroke-linejoin="round" stroke-width="2" d="M12 6v6m0 0v6m0-6h6m-6 0H6"></path>
                            </svg>
                            Add Worker
                        </button>
                        <button @click="restartAllWorkers()" class="btn btn-secondary btn-sm">
                            <svg class="w-4 h-4 mr-2" fill="none" stroke="currentColor" viewBox="0 0 24 24">
                                <path stroke-linecap="round" stroke-linejoin="round" stroke-width="2" d="M4 4v5h.582m15.356 2A8.001 8.001 0 004.582 9m0 0H9m11 11v-5h-.581m0 0a8.003 8.003 0 01-15.357-2m15.357 2H15"></path>
                            </svg>
                            Restart All
                        </button>
                    </div>
                </div>
                
                <!-- Workers List -->
                <div class="grid grid-cols-1 md:grid-cols-2 lg:grid-cols-3 gap-4">
                    <template x-for="worker in workers" :key="worker.id">
                        <div class="card">
                            <div class="card-body">
                                <div class="flex items-center justify-between mb-3">
                                        <div class="flex items-center space-x-2">
                                        <div :class="worker.status === 'active' ? 'w-3 h-3 bg-green-400 rounded-full' : 
                                                     worker.status === 'busy' ? 'w-3 h-3 bg-yellow-400 rounded-full' : 
                                                     'w-3 h-3 bg-red-400 rounded-full'"></div>
                                        <span class="font-medium" x-text="`Worker ${worker.id}`"></span>
                                    </div>
                                    <span class="text-xs text-gray-500" x-text="worker.status?.toUpperCase() || 'UNKNOWN'"></span>
                                </div>
                                
                                <div class="space-y-2 text-sm">
                                    <div class="flex justify-between">
                                        <span>CPU:</span>
                                        <span x-text="`${worker.cpu_percent}%`"></span>
                                    </div>
                                    <div class="flex justify-between">
                                        <span>Memory:</span>
                                        <span x-text="formatSize(worker.memory_used)"></span>
                                    </div>
                                    <div class="flex justify-between">
                                        <span>Uptime:</span>
                                        <span x-text="worker.uptime"></span>
                                    </div>
                                    <div class="flex justify-between">
                                        <span>Jobs Completed:</span>
                                        <span x-text="worker.jobs_completed"></span>
                                    </div>
                                </div>
                                
                                <!-- Current Job -->
                                <div x-show="worker.current_job" class="mt-3 p-2 bg-gray-50 rounded">
                                    <div class="text-xs font-medium mb-1">Current Job:</div>
                                    <div class="text-xs text-gray-600" x-text="worker.current_job"></div>
                                </div>
                                
                                <!-- Worker Actions -->
                                <div class="flex space-x-2 mt-4">
                                    <button @click="restartWorker(worker.id)" 
                                            class="btn btn-secondary btn-xs flex-1">
                                        Restart
                                    </button>
                                    <button @click="stopWorker(worker.id)" 
                                            class="btn btn-danger btn-xs flex-1"
                                            :disabled="worker.status === 'stopping'">
                                        Stop
                                    </button>
                                </div>
                            </div>
                        </div>
                    </template>
                </div>
            </div>
            
            <!-- Database Management Tab -->
            <div x-show="ui.activeTab === 'database'" x-data="databaseManager" class="space-y-6">
                
                <!-- Database Stats -->
                <div class="grid grid-cols-1 md:grid-cols-3 gap-6">
                    <div class="card">
                        <div class="card-body text-center">
                            <div class="text-2xl font-bold text-blue-600" x-text="dbStats.total_loras"></div>
                            <div class="text-sm text-gray-600">Total LoRAs</div>
                        </div>
                    </div>
                    <div class="card">
                        <div class="card-body text-center">
                            <div class="text-2xl font-bold text-green-600" x-text="dbStats.total_generations"></div>
                            <div class="text-sm text-gray-600">Generations</div>
                        </div>
                    </div>
                    <div class="card">
                        <div class="card-body text-center">
                            <div class="text-2xl font-bold text-purple-600" x-text="formatSize(dbStats.database_size)"></div>
                            <div class="text-sm text-gray-600">Database Size</div>
                        </div>
                    </div>
                </div>
                
                <!-- Database Operations -->
                <div class="card">
                    <div class="card-header">
                        <h3 class="text-lg font-semibold">Database Operations</h3>
                    </div>
                    <div class="card-body">
                        <div class="grid grid-cols-1 md:grid-cols-2 gap-6">
                            
                            <!-- Backup & Restore -->
                            <div>
                                <h4 class="font-medium mb-3">Backup & Restore</h4>
                                <div class="space-y-3">
                                    <button @click="createBackup()" 
                                            class="btn btn-primary w-full"
                                            :disabled="isBackingUp">
                                        <template x-if="!isBackingUp">
                                            <span>Create Database Backup</span>
                                        </template>
                                        <template x-if="isBackingUp">
                                            <div class="flex items-center">
                                                <svg class="animate-spin w-4 h-4 mr-2" fill="none" viewBox="0 0 24 24">
                                                    <circle class="opacity-25" cx="12" cy="12" r="10" stroke="currentColor" stroke-width="4"></circle>
                                                    <path class="opacity-75" fill="currentColor" d="m 12 2 a 10,10 0 0,1 10,10 h -4 a 6,6 0 0,0 -6,-6 z"></path>
                                                </svg>
                                                Creating Backup...
                                            </div>
                                        </template>
                                    </button>
                                    
                                    <div class="space-y-2">
                                        <input type="file" 
                                               @change="handleBackupFile($event)" 
                                               accept=".sql,.backup"
                                               class="hidden" 
                                               id="backup-file">
                                        <label for="backup-file" class="btn btn-secondary w-full cursor-pointer">
                                            Restore from Backup
                                        </label>
                                    </div>
                                </div>
                                
                                <!-- Recent Backups -->
                                <div class="mt-4">
                                    <h5 class="text-sm font-medium mb-2">Recent Backups</h5>
                                    <div class="space-y-2 max-h-32 overflow-y-auto">
                                        <template x-for="backup in recentBackups" :key="backup.id">
                                            <div class="flex items-center justify-between text-xs p-2 bg-gray-50 rounded">
                                                <div>
                                                    <div x-text="backup.filename"></div>
                                                    <div x-text="formatDate(backup.created_at)" class="text-gray-500"></div>
                                                </div>
                                                <div class="flex space-x-1">
                                                    <button @click="downloadBackup(backup.id)" class="text-blue-600 hover:text-blue-800">
                                                        Download
                                                    </button>
                                                    <button @click="deleteBackup(backup.id)" class="text-red-600 hover:text-red-800">
                                                        Delete
                                                    </button>
                                                </div>
                                            </div>
                                        </template>
                                    </div>
                                </div>
                            </div>
                            
                            <!-- Maintenance Operations -->
                            <div>
                                <h4 class="font-medium mb-3">Maintenance Operations</h4>
                                <div class="space-y-3">
                                    <button @click="optimizeDatabase()" 
                                            class="btn btn-secondary w-full"
                                            :disabled="isOptimizing">
                                        <template x-if="!isOptimizing">
                                            <span>Optimize Database</span>
                                        </template>
                                        <template x-if="isOptimizing">
                                            <div class="flex items-center">
                                                <svg class="animate-spin w-4 h-4 mr-2" fill="none" viewBox="0 0 24 24">
                                                    <circle class="opacity-25" cx="12" cy="12" r="10" stroke="currentColor" stroke-width="4"></circle>
                                                    <path class="opacity-75" fill="currentColor" d="m 12 2 a 10,10 0 0,1 10,10 h -4 a 6,6 0 0,0 -6,-6 z"></path>
                                                </svg>
                                                Optimizing...
                                            </div>
                                        </template>
                                    </button>
                                    
                                    <button @click="rebuildIndexes()" class="btn btn-secondary w-full">
                                        Rebuild Search Indexes
                                    </button>
                                    
                                    <button @click="cleanupOrphaned()" class="btn btn-warning w-full">
                                        Cleanup Orphaned Files
                                    </button>
                                    
                                    <button @click="validateData()" class="btn btn-secondary w-full">
                                        Validate Data Integrity
                                    </button>
                                </div>
                            </div>
                        </div>
                    </div>
                </div>
            </div>
            
            <!-- Configuration Tab -->
            <div x-show="ui.activeTab === 'config'" class="space-y-6">
                
                <!-- System Configuration -->
                <div class="card">
                    <div class="card-header">
                        <h3 class="text-lg font-semibold">System Configuration</h3>
                    </div>
                    <div class="card-body">
                        <form @submit.prevent="saveConfiguration()" class="space-y-6">
                            
                            <!-- General Settings -->
                            <div>
                                <h4 class="font-medium mb-3">General Settings</h4>
                                <div class="grid grid-cols-1 md:grid-cols-2 gap-4">
                                    <div>
                                        <label class="form-label">Max Concurrent Jobs</label>
                                        <input type="number" 
                                               x-model="config.max_concurrent_jobs" 
                                               min="1" max="10"
                                               class="form-input">
                                    </div>
                                    <div>
                                        <label class="form-label">Default Generation Timeout (minutes)</label>
                                        <input type="number" 
                                               x-model="config.generation_timeout" 
                                               min="1" max="60"
                                               class="form-input">
                                    </div>
                                    <div>
                                        <label class="form-label">Auto-cleanup Period (days)</label>
                                        <input type="number" 
                                               x-model="config.cleanup_period" 
                                               min="1" max="365"
                                               class="form-input">
                                    </div>
                                    <div>
                                        <label class="form-label">Log Level</label>
                                        <select x-model="config.log_level" class="form-input">
                                            <option value="DEBUG">Debug</option>
                                            <option value="INFO">Info</option>
                                            <option value="WARNING">Warning</option>
                                            <option value="ERROR">Error</option>
                                        </select>
                                    </div>
                                </div>
                            </div>
                            
                            <!-- GPU Settings -->
                            <div>
                                <h4 class="font-medium mb-3">GPU Settings</h4>
                                <div class="grid grid-cols-1 md:grid-cols-2 gap-4">
                                    <div>
                                        <label class="form-label">Memory Optimization</label>
                                        <select x-model="config.gpu_memory_optimization" class="form-input">
                                            <option value="auto">Auto</option>
                                            <option value="aggressive">Aggressive</option>
                                            <option value="conservative">Conservative</option>
                                        </select>
                                    </div>
                                    <div>
                                        <label class="form-label">Precision Mode</label>
                                        <select x-model="config.precision_mode" class="form-input">
                                            <option value="fp16">FP16 (Recommended)</option>
                                            <option value="fp32">FP32 (Higher Quality)</option>
                                            <option value="auto">Auto</option>
                                        </select>
                                    </div>
                                    <div class="md:col-span-2">
                                        <label class="flex items-center">
                                            <input type="checkbox" 
                                                   x-model="config.enable_gpu_monitoring" 
                                                   class="form-checkbox mr-2">
                                            Enable GPU Monitoring
                                        </label>
                                    </div>
                                </div>
                            </div>
                            
                            <!-- Storage Settings -->
                            <div>
                                <h4 class="font-medium mb-3">Storage Settings</h4>
                                <div class="grid grid-cols-1 md:grid-cols-2 gap-4">
                                    <div>
                                        <label class="form-label">Max Storage Size (GB)</label>
                                        <input type="number" 
                                               x-model="config.max_storage_size" 
                                               min="10" max="1000"
                                               class="form-input">
                                    </div>
                                    <div>
                                        <label class="form-label">Image Quality</label>
                                        <select x-model="config.image_quality" class="form-input">
                                            <option value="high">High (PNG)</option>
                                            <option value="medium">Medium (JPEG 95%)</option>
                                            <option value="low">Low (JPEG 85%)</option>
                                        </select>
                                    </div>
                                    <div class="md:col-span-2">
                                        <label class="flex items-center">
                                            <input type="checkbox" 
                                                   x-model="config.auto_backup" 
                                                   class="form-checkbox mr-2">
                                            Enable Automatic Backups
                                        </label>
                                    </div>
                                </div>
                            </div>
                            
                            <div class="flex justify-end space-x-3">
                                <button type="button" 
                                        @click="resetConfiguration()" 
                                        class="btn btn-secondary">
                                    Reset to Defaults
                                </button>
                                <button type="submit" class="btn btn-primary">
                                    Save Configuration
                                </button>
                            </div>
                        </form>
                    </div>
                </div>
            </div>
            
            <!-- System Logs Tab -->
            <div x-show="ui.activeTab === 'logs'" x-data="logViewer" class="space-y-6">
                
                <!-- Log Controls -->
                <div class="flex justify-between items-center">
                    <div class="flex items-center space-x-4">
                        <select x-model="logLevel" @change="filterLogs()" class="form-input text-sm">
                            <option value="all">All Levels</option>
                            <option value="ERROR">Errors Only</option>
                            <option value="WARNING">Warnings & Errors</option>
                            <option value="INFO">Info & Above</option>
                            <option value="DEBUG">Debug & Above</option>
                        </select>
                        
                        <select x-model="logSource" @change="filterLogs()" class="form-input text-sm">
                            <option value="all">All Sources</option>
                            <option value="api">API</option>
                            <option value="worker">Workers</option>
                            <option value="system">System</option>
                            <option value="database">Database</option>
                        </select>
                        
                        <label class="flex items-center text-sm">
                            <input type="checkbox" 
                                   x-model="autoRefreshLogs" 
                                   @change="toggleAutoRefresh()"
                                   class="form-checkbox mr-2">
                            Auto-refresh
                        </label>
                    </div>
                    
                    <div class="flex space-x-2">
                        <button @click="clearLogs()" class="btn btn-danger btn-sm">
                            Clear Logs
                        </button>
                        <button @click="downloadLogs()" class="btn btn-secondary btn-sm">
                            Download
                        </button>
                        <button @click="refreshLogs()" class="btn btn-secondary btn-sm">
                            Refresh
                        </button>
                    </div>
                </div>
                
                <!-- Log Viewer -->
                <div class="card">
                    <div class="card-body p-0">
                        <div class="log-viewer h-96 overflow-y-auto bg-gray-900 text-green-400 font-mono text-xs">
                            <template x-for="log in filteredLogs" :key="log.id">
                                <div class="log-entry p-2 border-b border-gray-800 hover:bg-gray-800"
                                     :class="{
                                         'text-red-400': log.level === 'ERROR',
                                         'text-yellow-400': log.level === 'WARNING',
                                         'text-blue-400': log.level === 'INFO',
                                         'text-gray-400': log.level === 'DEBUG'
                                     }">
                                    <div class="flex items-start space-x-3">
                                        <span class="text-gray-500 w-20 flex-shrink-0" x-text="formatLogTime(log.timestamp)"></span>
                                        <span class="w-16 flex-shrink-0" :class="{
                                            'text-red-400': log.level === 'ERROR',
                                            'text-yellow-400': log.level === 'WARNING',
                                            'text-blue-400': log.level === 'INFO',
                                            'text-gray-400': log.level === 'DEBUG'
                                        }" x-text="log.level"></span>
                                        <span class="text-purple-400 w-20 flex-shrink-0" x-text="log.source"></span>
                                        <span class="flex-1" x-text="log.message"></span>
                                    </div>
                                </div>
                            </template>
                            
                            <template x-if="filteredLogs.length === 0">
                                <div class="flex items-center justify-center h-32 text-gray-500">
                                    No logs match current filters
                                </div>
                            </template>
                        </div>
                    </div>
                </div>
            </div>
        </div>
    </div>

    <!-- Maintenance Mode Modal -->
    <div x-show="ui.showMaintenance" 
         x-transition:enter="transition ease-out duration-300"
         x-transition:enter-start="opacity-0"
         x-transition:enter-end="opacity-100"
         x-transition:leave="transition ease-in duration-200"
         x-transition:leave-start="opacity-100"
         x-transition:leave-end="opacity-0"
         class="fixed inset-0 z-50 overflow-y-auto"
         style="display: none;">
        <div class="flex items-center justify-center min-h-screen pt-4 px-4 pb-20 text-center sm:block sm:p-0">
            <div class="fixed inset-0 bg-gray-500 bg-opacity-75" @click="ui.showMaintenance = false"></div>
            
            <div class="inline-block align-bottom bg-white rounded-lg text-left overflow-hidden shadow-xl transform transition-all sm:my-8 sm:align-middle sm:max-w-lg sm:w-full">
                <div class="bg-white px-4 pt-5 pb-4 sm:p-6 sm:pb-4">
                    <div class="sm:flex sm:items-start">
                        <div class="mx-auto flex-shrink-0 flex items-center justify-center h-12 w-12 rounded-full bg-yellow-100 sm:mx-0 sm:h-10 sm:w-10">
                            <svg class="h-6 w-6 text-yellow-600" fill="none" stroke="currentColor" viewBox="0 0 24 24">
                                <path stroke-linecap="round" stroke-linejoin="round" stroke-width="2" d="M12 9v2m0 4h.01m-6.938 4h13.856c1.54 0 2.502-1.667 1.732-2.5L13.732 4c-.77-.833-1.964-.833-2.732 0L4.082 16.5c-.77.833.192 2.5 1.732 2.5z"></path>
                            </svg>
                        </div>
                        <div class="mt-3 text-center sm:mt-0 sm:ml-4 sm:text-left">
                            <h3 class="text-lg leading-6 font-medium text-gray-900">
                                Enable Maintenance Mode
                            </h3>
                            <div class="mt-2">
                                <p class="text-sm text-gray-500">
                                    This will temporarily disable all generation features and put the system in maintenance mode. 
                                    Users will see a maintenance message and be unable to start new generations.
                                </p>
                                <div class="mt-4">
                                    <textarea x-model="ui.maintenanceMessage" 
                                              placeholder="Optional maintenance message for users..."
                                              class="form-input w-full h-20 text-sm"></textarea>
                                </div>
                            </div>
                        </div>
                    </div>
                </div>
                <div class="bg-gray-50 px-4 py-3 sm:px-6 sm:flex sm:flex-row-reverse">
                    <button @click="enableMaintenanceMode()" 
                            type="button" 
                            class="w-full inline-flex justify-center rounded-md border border-transparent shadow-sm px-4 py-2 bg-yellow-600 text-base font-medium text-white hover:bg-yellow-700 focus:outline-none focus:ring-2 focus:ring-offset-2 focus:ring-yellow-500 sm:ml-3 sm:w-auto sm:text-sm">
                        Enable Maintenance Mode
                    </button>
                    <button @click="ui.showMaintenance = false" 
                            type="button" 
                            class="mt-3 w-full inline-flex justify-center rounded-md border border-gray-300 shadow-sm px-4 py-2 bg-white text-base font-medium text-gray-700 hover:bg-gray-50 focus:outline-none focus:ring-2 focus:ring-offset-2 focus:ring-indigo-500 sm:mt-0 sm:ml-3 sm:w-auto sm:text-sm">
                        Cancel
                    </button>
                </div>
            </div>
        </div>
    </div>
    
    <!-- Toast Notifications -->
    <div x-show="ui.showToast" 
         x-transition:enter="transition ease-out duration-300"
         x-transition:enter-start="opacity-0 transform translate-y-2"
         x-transition:enter-end="opacity-100 transform translate-y-0"
         x-transition:leave="transition ease-in duration-200"
         x-transition:leave-start="opacity-100 transform translate-y-0"
         x-transition:leave-end="opacity-0 transform translate-y-2"
         class="fixed top-4 right-4 z-50 px-4 py-2 rounded-lg shadow-lg"
         :class="ui.toastType === 'success' ? 'bg-green-500 text-white' : 
                 ui.toastType === 'error' ? 'bg-red-500 text-white' : 
                 'bg-blue-500 text-white'"
         style="display: none;">
        <span x-text="ui.toastMessage"></span>
    </div>
    </div>
</div>
{% endblock %}<|MERGE_RESOLUTION|>--- conflicted
+++ resolved
@@ -154,17 +154,12 @@
         
         <div class="card-body">
             
-<<<<<<< HEAD
-            <!-- System Monitoring Tab - Vue Island -->
-            <div x-show="ui.activeTab === 'monitoring'">
-                <!-- Vue island mount point for system status panel -->
-                <div data-vue-root="system-status-panel"></div>
-=======
             <!-- System Monitoring Tab -->
             <div x-show="ui.activeTab === 'monitoring'">
                 <!-- Vue Island: System Admin Status Card -->
                 <div data-vue-root="system-admin-status-card"></div>
->>>>>>> 592611b9
+                <!-- Vue Island: System Status Panel (detailed monitoring) -->
+                <div data-vue-root="system-status-panel"></div>
             </div>
             
             <!-- Worker Management Tab -->
