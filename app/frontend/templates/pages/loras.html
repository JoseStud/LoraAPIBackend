--- conflicted
+++ resolved
@@ -202,12 +202,9 @@
     </div>
     </div>
 </div>
-<<<<<<< HEAD
 
 <!-- End Alpine.js fallback -->
 </div>
-{% endblock %}
-=======
 {% endblock %}
 
 <script>
@@ -241,5 +238,4 @@
     applyFilters() {},
   };
 }
-</script>
->>>>>>> 9355782e
+</script>