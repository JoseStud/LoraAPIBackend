"""Service layer initialization and dependency injection."""

from typing import Optional

from sqlmodel import Session

# Import file_exists for test compatibility - use root level for backward compatibility
from backend.services.storage import get_storage_service

from .adapters import AdapterService
from .analytics import AnalyticsService, InsightGenerator, TimeSeriesBuilder
from .analytics_repository import AnalyticsRepository
<<<<<<< HEAD
from .archive import ArchiveService
=======
from .archive import (
    ArchiveExportPlanner,
    ArchiveImportExecutor,
    ArchiveService,
    BackupService,
)
>>>>>>> 51959f65
from .composition import ComposeService
from .deliveries import DeliveryService
from .delivery_repository import DeliveryJobRepository
from .generation import GenerationCoordinator, GenerationService
from .providers import (
    make_adapter_service,
    make_analytics_service,
    make_archive_service,
    make_compose_service,
    make_delivery_service,
    make_generation_coordinator,
    make_generation_service,
    make_recommendation_service,
    make_storage_service,
    make_system_service,
    make_websocket_service,
)
from .queue import QueueOrchestrator, create_queue_orchestrator
from .storage import StorageService
from .recommendations import RecommendationService
from .system import SystemService
from .websocket import WebSocketService, websocket_service


_GPU_AVAILABLE: Optional[bool] = None


def _get_recommendation_gpu_available() -> bool:
    """Detect and cache GPU availability for recommendation services."""

    global _GPU_AVAILABLE
    if _GPU_AVAILABLE is None:
        _GPU_AVAILABLE = RecommendationService.is_gpu_available()
    return _GPU_AVAILABLE


def file_exists(path: str) -> bool:
    """Legacy file_exists function for backward compatibility."""
    storage_service = get_storage_service()
    return storage_service.validate_file_path(path)

# Import db.get_session for backward compatibility with importer
from backend.core.database import get_session, get_session_context


class ServiceContainer:
    """Container for managing service dependencies."""

    def __init__(
        self,
        db_session: Optional[Session],
        *,
        queue_orchestrator: Optional[QueueOrchestrator] = None,
        delivery_repository: Optional[DeliveryJobRepository] = None,
        analytics_repository: Optional[AnalyticsRepository] = None,
        recommendation_gpu_available: Optional[bool] = None,
        storage_provider=make_storage_service,
        adapter_provider=make_adapter_service,
        archive_provider=make_archive_service,
        delivery_provider=make_delivery_service,
        compose_provider=make_compose_service,
        generation_provider=make_generation_service,
        generation_coordinator_provider=make_generation_coordinator,
        websocket_provider=None,
        system_provider=make_system_service,
        analytics_provider=make_analytics_service,
        recommendation_provider=make_recommendation_service,
    ):
        """Initialize service container.

        Args:
            db_session: Database session for services that need it.
            queue_orchestrator: Optional queue orchestrator shared with workers.
            delivery_repository: Optional pre-configured delivery repository.

        """
        self.db_session = db_session
        self._storage_service: Optional[StorageService] = None
        self._adapter_service: Optional[AdapterService] = None
        self._delivery_service: Optional[DeliveryService] = None
        self._compose_service: Optional[ComposeService] = None
        self._generation_service: Optional[GenerationService] = None
        self._generation_coordinator: Optional[GenerationCoordinator] = None
        self._websocket_service: Optional[WebSocketService] = None
        self._system_service: Optional[SystemService] = None
        self._archive_service: Optional[ArchiveService] = None
        self._analytics_service: Optional[AnalyticsService] = None
        self._recommendation_service: Optional[RecommendationService] = None
        self._analytics_repository = analytics_repository
        self._recommendation_gpu_available: Optional[bool] = recommendation_gpu_available
        self._queue_orchestrator = queue_orchestrator
        self._delivery_repository = delivery_repository
<<<<<<< HEAD
=======
        self._backup_service: Optional[BackupService] = None
>>>>>>> 51959f65
        self._storage_provider = storage_provider
        self._adapter_provider = adapter_provider
        self._archive_provider = archive_provider
        self._delivery_provider = delivery_provider
        self._compose_provider = compose_provider
        self._generation_provider = generation_provider
        self._generation_coordinator_provider = generation_coordinator_provider
        self._websocket_provider = (
            websocket_provider
            if websocket_provider is not None
            else (lambda: make_websocket_service(service=websocket_service))
        )
        self._system_provider = system_provider
        self._analytics_provider = analytics_provider
        self._recommendation_provider = recommendation_provider
<<<<<<< HEAD

=======
>>>>>>> 51959f65
    @property
    def storage(self) -> StorageService:
        """Get storage service instance."""
        if self._storage_service is None:
            self._storage_service = self._storage_provider()
        return self._storage_service
    
    @property
    def adapters(self) -> AdapterService:
        """Get adapter service instance."""
        if self.db_session is None:
            raise ValueError("AdapterService requires an active database session")

        if self._adapter_service is None:
            self._adapter_service = self._adapter_provider(
                db_session=self.db_session,
                storage_service=self.storage,
            )
        return self._adapter_service

    @property
    def archive(self) -> ArchiveService:
        """Get archive service instance."""

        if self._archive_service is None:
            self._archive_service = self._archive_provider(
                self.adapters,
                self.storage,
            )
        return self._archive_service

    @property
    def backups(self) -> BackupService:
        """Get backup service instance."""

        if self._backup_service is None:
            self._backup_service = BackupService(self.archive)
        return self._backup_service
    
    @property
    def deliveries(self) -> DeliveryService:
        """Get delivery service instance."""
        if self.db_session is None:
            raise ValueError("DeliveryService requires an active database session")

        if self._delivery_repository is None:
            raise ValueError("DeliveryService requires a delivery repository")
        if self._queue_orchestrator is None:
            raise ValueError("DeliveryService requires a queue orchestrator")

        if self._delivery_service is None:
            self._delivery_service = self._delivery_provider(
                self._delivery_repository,
                queue_orchestrator=self._queue_orchestrator,
            )
        return self._delivery_service
    
    @property
    def compose(self) -> ComposeService:
        """Get compose service instance."""
        if self._compose_service is None:
            self._compose_service = self._compose_provider()
        return self._compose_service
    
    @property
    def generation(self) -> GenerationService:
        """Get generation service instance."""
        if self._generation_service is None:
            self._generation_service = self._generation_provider()
        return self._generation_service

    @property
    def generation_coordinator(self) -> GenerationCoordinator:
        """Get generation coordinator helper."""

        if self._generation_coordinator is None:
            self._generation_coordinator = self._generation_coordinator_provider(
                self.deliveries,
                self.websocket,
                self.generation,
            )
        return self._generation_coordinator

    @property
    def websocket(self) -> WebSocketService:
        """Get WebSocket service instance."""
        if self._websocket_service is None:
            self._websocket_service = self._websocket_provider()
        return self._websocket_service

    @property
    def system(self) -> SystemService:
        """Get system monitoring service instance."""

        if self._system_service is None:
            self._system_service = self._system_provider(self.deliveries)
        return self._system_service

    @property
    def analytics(self) -> AnalyticsService:
        """Get analytics service instance."""

        if self.db_session is None:
            raise ValueError("AnalyticsService requires an active database session")

        if self._analytics_repository is None:
            raise ValueError("AnalyticsService requires an analytics repository")

        if self._analytics_service is None:
            self._analytics_service = self._analytics_provider(
                self.db_session,
                repository=self._analytics_repository,
            )
        return self._analytics_service

    @property
    def recommendations(self) -> RecommendationService:
        """Get recommendation service instance with cached GPU availability."""

        if self.db_session is None:
            raise ValueError("RecommendationService requires an active database session")

        if self._recommendation_gpu_available is None:
            raise ValueError(
                "RecommendationService requires an explicit recommendation_gpu_available flag"
            )

        if self._recommendation_service is None:
            self._recommendation_service = self._recommendation_provider(
                self.db_session,
                gpu_available=self._recommendation_gpu_available,
            )

        return self._recommendation_service


# Factory function for creating service containers
def create_service_container(db_session: Session) -> ServiceContainer:
    """Create a service container with the given database session.

    Args:
        db_session: Database session
        
    Returns:
        ServiceContainer instance

    """
    delivery_repository = DeliveryJobRepository(db_session)
    analytics_repository = AnalyticsRepository(db_session)
    queue_orchestrator = create_queue_orchestrator()

    return ServiceContainer(
        db_session,
        queue_orchestrator=queue_orchestrator,
        delivery_repository=delivery_repository,
        analytics_repository=analytics_repository,
        recommendation_gpu_available=_get_recommendation_gpu_available(),
    )


# Legacy compatibility functions for existing code
def get_adapter_service(db_session: Session) -> AdapterService:
    """Get an adapter service instance (legacy compatibility).

    Args:
        db_session: Database session

    Returns:
        AdapterService instance

    """
    storage_service = make_storage_service()
    return make_adapter_service(db_session=db_session, storage_service=storage_service)


def get_delivery_service(db_session: Session) -> DeliveryService:
    """Get a delivery service instance (legacy compatibility).

    Args:
        db_session: Database session

    Returns:
        DeliveryService instance

    """
    repository = DeliveryJobRepository(db_session)
    queue_orchestrator = create_queue_orchestrator()
    return make_delivery_service(
        repository,
        queue_orchestrator=queue_orchestrator,
    )


def get_compose_service() -> ComposeService:
    """Get a compose service instance (legacy compatibility).

    Returns:
        ComposeService instance

    """
    return make_compose_service()


def get_generation_service() -> GenerationService:
    """Get a generation service instance (legacy compatibility).

    Returns:
        GenerationService instance

    """
    return make_generation_service()


# Legacy compatibility function for importer
def upsert_adapter_from_payload(payload):
    """Upsert an adapter from payload (legacy compatibility).
    
    This provides compatibility for the importer module.
    
    Args:
        payload: AdapterCreate instance or dict
        
    Returns:
        Adapter instance

    """
    from backend.core.database import get_session
    from backend.models import Adapter
    from backend.schemas import AdapterCreate
    
    # Convert dict to AdapterCreate if needed
    if isinstance(payload, dict):
        payload = AdapterCreate(**payload)
    
    # Use the same pattern as the legacy function
    with get_session_context() as session:
        container = create_service_container(session)
        return container.adapters.upsert_adapter(payload)


# Export everything for package-level access
__all__ = [
    'ServiceContainer',
    'create_service_container',
    'AdapterService',
    'AnalyticsService',
    'DeliveryService',
    'DeliveryJobRepository',
    'ComposeService',
    'GenerationService',
    'StorageService',
    'QueueOrchestrator',
    'get_adapter_service',
    'get_delivery_service',
    'get_compose_service',
    'get_generation_service',
    'get_session',
    'file_exists',
    'upsert_adapter_from_payload',
]<|MERGE_RESOLUTION|>--- conflicted
+++ resolved
@@ -10,16 +10,12 @@
 from .adapters import AdapterService
 from .analytics import AnalyticsService, InsightGenerator, TimeSeriesBuilder
 from .analytics_repository import AnalyticsRepository
-<<<<<<< HEAD
-from .archive import ArchiveService
-=======
 from .archive import (
     ArchiveExportPlanner,
     ArchiveImportExecutor,
     ArchiveService,
     BackupService,
 )
->>>>>>> 51959f65
 from .composition import ComposeService
 from .deliveries import DeliveryService
 from .delivery_repository import DeliveryJobRepository
@@ -112,10 +108,7 @@
         self._recommendation_gpu_available: Optional[bool] = recommendation_gpu_available
         self._queue_orchestrator = queue_orchestrator
         self._delivery_repository = delivery_repository
-<<<<<<< HEAD
-=======
         self._backup_service: Optional[BackupService] = None
->>>>>>> 51959f65
         self._storage_provider = storage_provider
         self._adapter_provider = adapter_provider
         self._archive_provider = archive_provider
@@ -131,10 +124,6 @@
         self._system_provider = system_provider
         self._analytics_provider = analytics_provider
         self._recommendation_provider = recommendation_provider
-<<<<<<< HEAD
-
-=======
->>>>>>> 51959f65
     @property
     def storage(self) -> StorageService:
         """Get storage service instance."""
