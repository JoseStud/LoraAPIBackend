--- conflicted
+++ resolved
@@ -18,33 +18,12 @@
     FAILED = "failed"
 
 
-<<<<<<< HEAD
-NormalizedGenerationStatus = GenerationStatus
-
-
-DEFAULT_NORMALIZED_STATUS: NormalizedGenerationStatus = GenerationStatus.PROCESSING
-
-
-STATUS_NORMALIZATION_MAP: Dict[str, NormalizedGenerationStatus] = {
-    GenerationStatus.QUEUED.value: GenerationStatus.QUEUED,
-    GenerationStatus.PROCESSING.value: GenerationStatus.PROCESSING,
-    GenerationStatus.COMPLETED.value: GenerationStatus.COMPLETED,
-    GenerationStatus.FAILED.value: GenerationStatus.FAILED,
-    "pending": GenerationStatus.QUEUED,
-    "running": GenerationStatus.PROCESSING,
-    "retrying": GenerationStatus.PROCESSING,
-    "starting": GenerationStatus.PROCESSING,
-    "succeeded": GenerationStatus.COMPLETED,
-    "failed": GenerationStatus.FAILED,
-    "cancelled": GenerationStatus.FAILED,
-=======
 # Backwards compatibility alias for legacy imports
 GenerationStatus = NormalizedGenerationStatus
 
 
 STATUS_NORMALIZATION_MAP: Dict[str, NormalizedGenerationStatus] = {
     status.value: status for status in NormalizedGenerationStatus
->>>>>>> 51959f65
 }
 STATUS_NORMALIZATION_MAP.update(
     {
@@ -59,10 +38,7 @@
 
 DEFAULT_NORMALIZED_STATUS = NormalizedGenerationStatus.PROCESSING
 
-<<<<<<< HEAD
-=======
 
->>>>>>> 51959f65
 def normalize_status(status: Optional[str]) -> NormalizedGenerationStatus:
     """Normalize a delivery status into a canonical API value."""
 
@@ -70,30 +46,15 @@
         return DEFAULT_NORMALIZED_STATUS
 
     normalized = status.lower()
-<<<<<<< HEAD
-    mapped = STATUS_NORMALIZATION_MAP.get(normalized)
-    if mapped is not None:
-        return mapped
-
-    return DEFAULT_NORMALIZED_STATUS
-
-
-__all__ = [
-    "DEFAULT_NORMALIZED_STATUS",
-=======
 
     mapped = STATUS_NORMALIZATION_MAP.get(normalized)
     return mapped if mapped is not None else DEFAULT_NORMALIZED_STATUS
 
 
 __all__ = [
->>>>>>> 51959f65
     "GenerationStatus",
     "NormalizedGenerationStatus",
     "STATUS_NORMALIZATION_MAP",
     "normalize_status",
-<<<<<<< HEAD
-=======
     "DEFAULT_NORMALIZED_STATUS",
->>>>>>> 51959f65
 ]